<<<<<<< HEAD
# Legend Guardian Agent - System Architecture

## 🏗️ **High-Level System Architecture**

```mermaid
graph TB
    subgraph "External Systems"
        GITLAB[GitLab Repository<br/>OAuth Authentication]
        AZURE[Azure AKS Cluster<br/>Production Environment]
    end
  
    subgraph "Legend Guardian Agent"
        API[FastAPI Server<br/>Port 8000]
        AGENT[Guardian Agent Core<br/>Intelligence Engine]
        MEMORY[Memory System<br/>Event History]
        CLIENTS[Service Clients]
    end
  
    subgraph "FINOS Legend Platform"
        ENGINE[Legend Engine<br/>Port 6300]
        SDLC[Legend SDLC<br/>Ports 6100/6101]
        STUDIO[Legend Studio<br/>Port 80<br/>134.33.215.176]
        STUDIO_NEW[Legend Studio New<br/>Port 80<br/>172.171.90.17]
        STUDIO_PROD[Legend Studio Prod<br/>Port 80<br/>52.186.106.13]
        MONGO[(MongoDB<br/>Port 27017)]
    end
  
    subgraph "Network & Security"
        INGRESS[Azure Ingress<br/>HTTPS/443]
        LOADBAL[Load Balancer<br/>Port 80/443]
        FIREWALL[Network Security Groups]
    end
  
    %% External connections
    GITLAB -->|OAuth Callback| INGRESS
    AZURE -->|Deployment| INGRESS
  
    %% Guardian Agent connections
    API -->|HTTP/8000| AGENT
    AGENT -->|Internal| MEMORY
    AGENT -->|HTTP Clients| CLIENTS
  
    %% Service connections
    CLIENTS -->|HTTP/6300| ENGINE
    CLIENTS -->|HTTP/6100/6101| SDLC
    CLIENTS -->|HTTP/80| STUDIO
    CLIENTS -->|HTTP/80| STUDIO_NEW
    CLIENTS -->|HTTP/80| STUDIO_PROD
  
    %% Database connections
    ENGINE -->|MongoDB| MONGO
    SDLC -->|MongoDB| MONGO
  
    %% Network flow
    INGRESS -->|HTTPS/443| LOADBAL
    LOADBAL -->|HTTP/80| API
    LOADBAL -->|HTTP/80| STUDIO
    LOADBAL -->|HTTP/80| STUDIO_NEW
    LOADBAL -->|HTTP/80| STUDIO_PROD
    LOADBAL -->|HTTP/80| ENGINE
    LOADBAL -->|HTTP/80| SDLC
  
    %% Security
    FIREWALL -->|Port Rules| INGRESS
    FIREWALL -->|Port Rules| LOADBAL
```

## 🚀 **Current Azure Deployment Reality**

### **Active Azure Infrastructure**

```
rs-finos-legend Resource Group
├── aks-legend (AKS Cluster)
│   ├── 3 nodes (Standard_D2_v3)
│   ├── Kubernetes 1.32
│   └── East US region
├── vnet-legend (Virtual Network)
├── nsg-legend (Network Security Group)
├── acrlegend10a89eda (Container Registry) ✅ ACTIVE
└── Monitoring Components
    ├── Prometheus rule groups
    ├── Data collection rules
    └── Metrics endpoints
```

### **Detailed Infrastructure Components**


| Azure Resource      | Type                     | Status    | Purpose                                                 |
| :-------------------- | -------------------------- | ----------- | --------------------------------------------------------- |
| `aks-legend`        | Azure Kubernetes Service | ✅ Active | Production Kubernetes cluster (3 nodes, Standard_D2_v3) |
| `vnet-legend`       | Virtual Network          | ✅ Active | Network isolation for AKS cluster                       |
| `nsg-legend`        | Network Security Group   | ✅ Active | Firewall rules for network security                     |
| `acrlegend10a89eda` | Container Registry       | ✅ Active | **Primary container registry** (actually used)          |
|                     |                          |           |                                                         |

### **Monitoring Components (Prometheus)**


| Component                                        | Purpose                 | Status    |
| -------------------------------------------------- | ------------------------- | ----------- |
| `KubernetesRecordingRulesRuleGroup - aks-legend` | AKS monitoring rules    | ✅ Active |
| `NodeRecordingRulesRuleGroup - aks-legend`       | Node metrics collection | ✅ Active |
| `UXRecordingRulesRuleGroup - aks-legend`         | User experience metrics | ✅ Active |
| `MSCI-eastus-aks-legend`                         | Data collection rules   | ✅ Active |
| `MSProm-eastus-aks-legend`                       | Prometheus endpoints    | ✅ Active |

### **Actually Running Services**

#### **Legend Namespace (Main)**

```
┌─────────────────────────────────────────────────────────────┐
│                    Legend Namespace                        │
├─────────────────────────────────────────────────────────────┤
│ Service           │ Port │ Type        │ External IP        │
├─────────────────────────────────────────────────────────────┤
│ legend-engine     │ 6300 │ ClusterIP   │ None               │
│ legend-sdlc       │6100/1│ ClusterIP   │ None               │
│ legend-studio     │  80  │ LoadBalancer│ 134.33.215.176     │
│ legend-studio-new │  80  │ LoadBalancer│ 172.171.90.17      │
│ mongodb           │27017 │ ClusterIP   │ None               │
└─────────────────────────────────────────────────────────────┘
```

#### **Legend-Prod Namespace**

```
┌─────────────────────────────────────────────────────────────┐
│                  Legend-Prod Namespace                     │
├─────────────────────────────────────────────────────────────┤
│ Service           │ Port │ Type        │ External IP        │
├─────────────────────────────────────────────────────────────┤
│ legend-studio     │  80  │ LoadBalancer│ 52.186.106.13      │
└─────────────────────────────────────────────────────────────┘
```

### **Detailed Service Status**


| Service              | Type         | Port      | External IP    | Status     | Image                               |
| ---------------------- | -------------- | ----------- | ---------------- | ------------ | ------------------------------------- |
| `legend-engine`      | ClusterIP    | 6300      | None           | ✅ Running | `finos/legend-engine-server:4.25.1` |
| `legend-sdlc`        | ClusterIP    | 6100/6101 | None           | ✅ Running | `finos/legend-sdlc:latest`          |
| `legend-studio`      | LoadBalancer | 80        | 134.33.215.176 | ✅ Running | `finos/legend-studio:4.9.0`         |
| `legend-studio-new`  | LoadBalancer | 80        | 172.171.90.17  | ✅ Running | `finos/legend-studio:4.9.0`         |
| `mongodb`            | ClusterIP    | 27017     | None           | ✅ Running | `mongo:6.0`                         |
| `legend-studio-prod` | LoadBalancer | 80        | 52.186.106.13  | ✅ Running | `finos/legend-studio:3.0.0`         |

### **Missing Components**


| Component              | Expected    | Reality        | Notes                |
| ------------------------ | ------------- | ---------------- | ---------------------- |
| **Guardian Agent**     | Port 8000   | ❌ Not Running | No pods found        |
| **Ingress Controller** | Port 80/443 | ❌ Not Found   | No ingress resources |

### **Container Images (Actual)**


| Service              | Image                               | Source     | Status     |
| ---------------------- | ------------------------------------- | ------------ | ------------ |
| `legend-engine`      | `finos/legend-engine-server:4.25.1` | Docker Hub | ✅ Running |
| `legend-sdlc`        | `finos/legend-sdlc:latest`          | Docker Hub | ✅ Running |
| `legend-studio`      | `finos/legend-studio:4.9.0`         | Docker Hub | ✅ Running |
| `legend-studio-new`  | `finos/legend-studio:4.9.0`         | Docker Hub | ✅ Running |
| `legend-studio-prod` | `finos/legend-studio:3.0.0`         | Docker Hub | ✅ Running |
| `mongodb`            | `mongo:6.0`                         | Docker Hub | ✅ Running |

### **Current Network Flow (Reality)**

```
Internet
    ↓
Azure Load Balancer (Port 80 only)
    ↓
┌─────────────────────────────────────────────────────────────┐
│                    AKS Cluster                             │
│  ┌─────────────────────────────────────────────────────┐   │
│  │              Legend Namespace                       │   │
│  │  ┌─────────────┐ ┌─────────────┐ ┌─────────────┐   │   │
│  │  │   Engine    │ │    SDLC     │ │   Studio    │   │   │
│  │  │   Port      │ │   Ports     │ │   Port 80   │   │   │
│  │  │   6300      │ │  6100/6101  │ │  Ext IP     │   │   │
│  │  │ (Internal)  │ │ (Internal)  │ │134.33.215.176│   │   │
│  │  └─────────────┘ └─────────────┘ └─────────────┘   │   │
│  │  ┌─────────────┐ ┌─────────────┐ ┌─────────────┐   │   │
│  │  │ Studio-New  │ │  MongoDB    │ │             │   │   │
│  │  │ Port 80     │ │ Port 27017  │ │             │   │   │
│  │  │ Ext IP      │ │ (Internal)  │ │             │   │   │
│  │  │172.171.90.17│ │             │ │             │   │   │
│  │  └─────────────┘ └─────────────┘ └─────────────┘   │   │
│  └─────────────────────────────────────────────────────┘   │
│  ┌─────────────────────────────────────────────────────┐   │
│  │            Legend-Prod Namespace                   │   │
│  │  ┌─────────────┐                                   │   │
│  │  │   Studio    │                                   │   │
│  │  │ Port 80     │                                   │   │
│  │  │ Ext IP      │                                   │   │
│  │  │52.186.106.13│                                   │   │
│  │  └─────────────┘                                   │   │
│  └─────────────────────────────────────────────────────┘   │
└─────────────────────────────────────────────────────────────┘
```

### **Deployment Status Summary**


| Component          | Actual Port    | Expected Port | Status        | Action      |
| -------------------- | ---------------- | --------------- | --------------- | ------------- |
| **Legend Engine**  | 6300           | 6300          | ✅**MATCHES** | None needed |
| **Legend SDLC**    | 6100/6101      | 6100/6101     | ✅**MATCHES** | None needed |
| **Legend Studio**  | 80             | 80            | ✅**MATCHES** | None needed |
| **MongoDB**        | 27017          | 27017         | ✅**MATCHES** | None needed |
| **Guardian Agent** | Not Running    | 8000          | ❌ Missing    | Deploy      |
| **Ingress**        | Not Configured | 80/443        | ❌ Missing    | Install     |

**Overall Progress: 67% Complete** (4/6 components deployed and configured)

### **Immediate Actions Required**

#### **✅ COMPLETED**

1. **Fix Port Mismatches** - Architecture diagrams updated to match reality
2. **Clean Up Duplicates** - Unused container registry removed
3. **Infrastructure Audit** - Current deployment state documented

#### **🔄 STILL NEEDED**

4. **Deploy Guardian Agent**:

   - Currently missing - needs deployment
   - `kubectl apply -f k8s/legend-guardian-agent.yaml -n legend`
5. **Add Ingress Controller**:

   - Install NGINX ingress controller
   - Configure HTTPS/443 routing
6. **Add Load Balancer HTTPS Support**:

   - Configure port 443 for HTTPS
   - Set up SSL certificates

## 🔧 **Recommended Actions & Progress Tracking**

### **✅ COMPLETED**

1. **Update Architecture Diagrams** to reflect actual ports:

   - ✅ Engine: 6300 (updated)
   - ✅ SDLC: 6100/6101 (updated)
   - ✅ Studio: 80 (updated)
2. **Remove Duplicate Container Registry**:

   - ✅ Deleted `acrlegend23821aae` (completed)
3. **Port Standardization**:

   - ✅ All port mismatches resolved
   - ✅ Architecture diagrams now match reality
4. **Infrastructure Audit**:

   - ✅ Documented all running services
   - ✅ Identified missing components

### **🔄 STILL NEEDED**

5. **Deploy Guardian Agent**:

   - Currently missing from architecture
   - Needed for automation features
6. **Add Ingress Controller**:

   - Configure HTTPS/443
   - Set up proper routing rules
7. **Add Load Balancer HTTPS Support**:

   - Configure port 443 for HTTPS
   - Set up SSL certificates

## 🎯 **Next Steps Progress**

1. **✅ COMPLETED**: Document all running services and their actual configurations
2. **✅ COMPLETED**: Modify architecture diagrams to match reality
3. **🔄 NEEDED**: Deploy Guardian Agent (missing automation component)
4. **✅ COMPLETED**: Port standardization (diagrams now match reality)
5. **🔄 NEEDED**: Add Ingress Controller (proper external routing)
6. **✅ COMPLETED**: Remove unused resources (duplicate ACR)

**Progress: 4/6 components aligned** ✅
**Remaining: Guardian Agent deployment and Ingress controller setup**

### **Current Architecture Reality (Simplified View)**

```
Internet
    ↓
Azure Load Balancer (Port 80 only)
    ↓
┌─────────────────────────────────────┐
│           AKS Cluster              │
│  ┌─────────────────────────────┐   │
│  │       Legend Namespace      │   │
│  │  ┌─────────┐ ┌─────────┐   │   │
│  │  │ Engine  │ │  SDLC   │   │   │
│  │  │ Port    │ │ Ports   │   │   │
│  │  │ 6300    │ │6100/6101│   │   │
│  │  └─────────┘ └─────────┘   │   │
│  │  ┌─────────┐ ┌─────────┐   │   │
│  │  │ Studio  │ │ MongoDB │   │   │
│  │  │ Port 80 │ │ Port    │   │   │
│  │  │ Ext IP  │ │ 27017   │   │   │
│  │  └─────────┘ └─────────┘   │   │
│  └─────────────────────────────┘   │
│  ┌─────────────────────────────┐   │
│  │     Legend-Prod Namespace   │   │
│  │  ┌─────────┐               │   │
│  │  │ Studio  │               │   │
│  │  │ Port 80 │               │   │
│  │  │ Ext IP  │               │   │
│  │  └─────────┘               │   │
│  └─────────────────────────────┘   │
└─────────────────────────────────────┘
```

## 🔌 **Detailed Component Architecture**

```mermaid
graph LR
    subgraph "Client Layer"
        BROWSER[Web Browser<br/>Swagger UI]
        CLI[Command Line<br/>curl/scripts]
        APPS[External Apps<br/>API Integration]
    end
  
    subgraph "API Gateway Layer"
        FASTAPI[FastAPI Server<br/>Port 8000]
        AUTH[Authentication<br/>Bearer Token]
        CORS[CORS Middleware]
        ROUTES[API Routes]
    end
  
    subgraph "Agent Core Layer"
        GUARDIAN[Guardian Agent<br/>Main Intelligence]
        ANALYZER[Change Analyzer]
        PLANNER[Action Planner]
        EXECUTOR[Action Executor]
    end
  
    subgraph "Service Integration Layer"
        ENGINE_CLIENT[Engine Client<br/>HTTP/6300]
        SDLC_CLIENT[SDLC Client<br/>HTTP/6100/6101]
        STUDIO_CLIENT[Studio Client<br/>HTTP/80]
    end
  
    subgraph "Data Layer"
        MEMORY[Memory System<br/>Event Store]
        CONFIG[Configuration<br/>Environment]
        LOGS[Logging System]
    end
  
    subgraph "External Services"
        LEGEND_ENGINE[Legend Engine<br/>Port 6300]
        LEGEND_SDLC[Legend SDLC<br/>Ports 6100/6101]
        LEGEND_STUDIO[Legend Studio<br/>Port 80]
        MONGODB[(MongoDB<br/>Port 27017)]
    end
  
    %% Client connections
    BROWSER -->|HTTP/8000| FASTAPI
    CLI -->|HTTP/8000| FASTAPI
    APPS -->|HTTP/8000| FASTAPI
  
    %% API Layer connections
    FASTAPI -->|Internal| AUTH
    FASTAPI -->|Internal| CORS
    FASTAPI -->|Internal| ROUTES
  
    %% Agent connections
    ROUTES -->|Internal| GUARDIAN
    GUARDIAN -->|Internal| ANALYZER
    GUARDIAN -->|Internal| PLANNER
    GUARDIAN -->|Internal| EXECUTOR
  
    %% Service connections
    GUARDIAN -->|Internal| ENGINE_CLIENT
    GUARDIAN -->|Internal| SDLC_CLIENT
    GUARDIAN -->|Internal| STUDIO_CLIENT
  
    %% External service calls
    ENGINE_CLIENT -->|HTTP/6300| LEGEND_ENGINE
    SDLC_CLIENT -->|HTTP/6100/6101| LEGEND_SDLC
    STUDIO_CLIENT -->|HTTP/80| LEGEND_STUDIO
  
    %% Data connections
    GUARDIAN -->|Internal| MEMORY
    GUARDIAN -->|Internal| CONFIG
    GUARDIAN -->|Internal| LOGS
  
    %% Database connections
    LEGEND_ENGINE -->|MongoDB| MONGODB
    LEGEND_SDLC -->|MongoDB| MONGODB
=======
# Atheryon FINOS Legend - System Architecture

## Overview

This project provides a clean, focused deployment of the FINOS Legend platform using Docker. The architecture is designed to be simple, maintainable, and focused solely on Legend platform deployment.

## 🏗️ System Architecture

### High-Level Architecture

```
┌─────────────────────────────────────────────────────────────┐
│                    Atheryon FINOS Legend                   │
├─────────────────────────────────────────────────────────────┤
│  ┌─────────────────┐  ┌─────────────────┐  ┌─────────────────┐ │
│  │   Legend       │  │   Legend        │  │   Legend        │ │
│  │   Engine       │  │   SDLC          │  │   Studio        │ │
│  │  (Port 6300)   │  │  (Port 6100)    │  │  (Port 9000)    │ │
│  └─────────────────┘  └─────────────────┘  └─────────────────┘ │
├─────────────────────────────────────────────────────────────┤
│  ┌─────────────────────────────────────────────────────────┐ │
│  │                    MongoDB                             │ │
│  │                   (Port 27017)                         │ │
│  └─────────────────────────────────────────────────────────┘ │
└─────────────────────────────────────────────────────────────┘
```

### Service Dependencies

>>>>>>> 6ce7b870
```
MongoDB (27017)
  ├── Legend Engine (6300)
  │   └── Legend Studio (9000)
  └── Legend SDLC (6100)
      ├── Legend Studio (9000)
      └── Legend Engine (6300)
```

## 🐳 Docker Architecture

<<<<<<< HEAD
## 🌐 **Network Architecture & Ports**

```mermaid
graph TB
    subgraph "Internet"
        USERS[External Users<br/>Developers/Admins]
        GITLAB[GitLab OAuth<br/>Port 443]
    end
  
    subgraph "Azure AKS Cluster"
        subgraph "Public Ingress"
            INGRESS[Azure Load Balancer<br/>Port 80 Only]
        end
      
        subgraph "Legend Guardian Agent Namespace"
            GUARDIAN_POD[Guardian Agent Pod<br/>Port 8000]
            GUARDIAN_SVC[Guardian Agent Service<br/>Port 8000]
        end
      
        subgraph "Legend Platform Namespace"
            STUDIO_POD[Legend Studio Pod<br/>Port 80<br/>134.33.215.176]
            STUDIO_SVC[Legend Studio Service<br/>Port 80]
          
            STUDIO_NEW_POD[Legend Studio New Pod<br/>Port 80<br/>172.171.90.17]
            STUDIO_NEW_SVC[Legend Studio New Service<br/>Port 80]
          
            ENGINE_POD[Legend Engine Pod<br/>Port 6300]
            ENGINE_SVC[Legend Engine Service<br/>Port 6300]
          
            SDLC_POD[Legend SDLC Pod<br/>Ports 6100/6101]
            SDLC_SVC[Legend SDLC Service<br/>Ports 6100/6101]
        end
      
        subgraph "Legend-Prod Namespace"
            STUDIO_PROD_POD[Legend Studio Prod Pod<br/>Port 80<br/>52.186.106.13]
            STUDIO_PROD_SVC[Legend Studio Prod Service<br/>Port 80]
        end
      
        subgraph "Database Namespace"
            MONGO_POD[MongoDB Pod<br/>Port 27017]
            MONGO_SVC[MongoDB Service<br/>Port 27017]
        end
    end
  
    %% External connections
    USERS -->|HTTP/80| INGRESS
    GITLAB -->|OAuth/80| INGRESS
  
    %% Load Balancer routing
    INGRESS -->|HTTP/80| STUDIO_SVC
    INGRESS -->|HTTP/80| STUDIO_NEW_SVC
    INGRESS -->|HTTP/80| STUDIO_PROD_SVC
    %% Note: Guardian Agent not yet deployed
    %% Note: Engine and SDLC are internal only
  
    %% Service to Pod routing
    GUARDIAN_SVC -->|Internal| GUARDIAN_POD
    STUDIO_SVC -->|Internal| STUDIO_POD
    STUDIO_NEW_SVC -->|Internal| STUDIO_NEW_POD
    STUDIO_PROD_SVC -->|Internal| STUDIO_PROD_POD
    ENGINE_SVC -->|Internal| ENGINE_POD
    SDLC_SVC -->|Internal| SDLC_POD
  
    %% Internal service communication
    GUARDIAN_POD -->|HTTP/6300| ENGINE_POD
    GUARDIAN_POD -->|HTTP/6100/6101| SDLC_POD
    GUARDIAN_POD -->|HTTP/80| STUDIO_POD
    GUARDIAN_POD -->|HTTP/80| STUDIO_NEW_POD
    GUARDIAN_POD -->|HTTP/80| STUDIO_PROD_POD
  
    %% Database connections
    ENGINE_POD -->|MongoDB/27017| MONGO_POD
    SDLC_POD -->|MongoDB/27017| MONGO_POD
```

## 🔐 **Authentication & Security Architecture**

```mermaid
sequenceDiagram
    participant Client
    participant FastAPI
    participant Auth
    participant Guardian
    participant Legend
  
    Note over Client,Legend: Authentication Flow
  
    Client->>FastAPI: POST /api/v1/model/change<br/>Authorization: Bearer {api_key}
    FastAPI->>Auth: Verify API Key
    Auth->>Auth: Check VALID_API_KEYS
    Auth-->>FastAPI: Valid/Invalid
  
    alt Valid API Key
        FastAPI->>Guardian: Process Request
        Guardian->>Legend: HTTP Request<br/>LEGEND_API_KEY
        Legend-->>Guardian: Response
        Guardian-->>FastAPI: Result
        FastAPI-->>Client: Success Response
    else Invalid API Key
        FastAPI-->>Client: 401 Unauthorized
    end
```

## 📊 **Data Flow Architecture**

```mermaid
flowchart TD
    subgraph "Event Sources"
        GITLAB[GitLab Webhooks]
        MANUAL[Manual API Calls]
        SCHEDULED[Scheduled Checks]
    end
  
    subgraph "Guardian Agent Processing"
        RECEIVE[Event Reception]
        ANALYZE[Change Analysis]
        PLAN[Action Planning]
        EXECUTE[Action Execution]
        STORE[Memory Storage]
    end
  
    subgraph "Legend Platform Actions"
        VALIDATE[Model Validation]
        GENERATE[Service Generation]
        TEST[Test Execution]
        DEPLOY[Deployment]
    end
  
    subgraph "Output & Monitoring"
        LOGS[Logging]
        METRICS[Metrics]
        ALERTS[Alerts]
        REPORTS[Reports]
    end
  
    %% Data flow
    GITLAB --> RECEIVE
    MANUAL --> RECEIVE
    SCHEDULED --> RECEIVE
  
    RECEIVE --> ANALYZE
    ANALYZE --> PLAN
    PLAN --> EXECUTE
    EXECUTE --> STORE
  
    EXECUTE --> VALIDATE
    EXECUTE --> GENERATE
    EXECUTE --> TEST
    EXECUTE --> DEPLOY
  
    EXECUTE --> LOGS
    EXECUTE --> METRICS
    EXECUTE --> ALERTS
    EXECUTE --> REPORTS
```

## 🏷️ **Component Details**

### **Legend Guardian Agent**

- **Port**: 8000
- **Protocol**: HTTP/HTTPS
- **Framework**: FastAPI (Python)
- **Authentication**: Bearer Token (API Keys)
- **Features**: Model monitoring, validation, automation
- **Status**: ❌ **Not Deployed** - Needs `kubectl apply -f k8s/legend-guardian-agent.yaml -n legend`

### **Legend Engine**

- **Port**: 6300
- **Protocol**: HTTP
- **Purpose**: Model execution and validation
- **Database**: MongoDB (Port 27017)

### **Legend SDLC**

- **Ports**: 6100, 6101
- **Protocol**: HTTP
- **Purpose**: Source control and lifecycle management
- **Database**: MongoDB (Port 27017)

### **Legend Studio Services**


| Service                | Port | Protocol | External IP    | Purpose                       | Authentication |
| ------------------------ | ------ | ---------- | ---------------- | ------------------------------- | ---------------- |
| **Legend Studio**      | 80   | HTTP     | 134.33.215.176 | Web-based modeling interface  | GitLab OAuth   |
| **Legend Studio New**  | 80   | HTTP     | 172.171.90.17  | Updated modeling interface    | GitLab OAuth   |
| **Legend Studio Prod** | 80   | HTTP     | 52.186.106.13  | Production modeling interface | GitLab OAuth   |

### **MongoDB**

- **Port**: 27017
- **Protocol**: MongoDB Wire Protocol
- **Purpose**: Data persistence for all Legend services

### **Azure Ingress**

- **Ports**: 80 (HTTP), 443 (HTTPS)
- **Protocol**: HTTP/HTTPS
- **Purpose**: External access and load balancing
- **Status**: ⚠️ **HTTP Only** - Port 80 configured, HTTPS/443 not yet set up

## 🔄 **Deployment Architecture**

```mermaid
graph LR
    subgraph "Development"
        DEV_API[Local API<br/>localhost:8000]
        DEV_ENGINE[Local Engine<br/>localhost:6300]
        DEV_SDLC[Local SDLC<br/>localhost:6100]
    end
  
    subgraph "Production (Azure AKS)"
        PROD_API[Azure API<br/>legend-guardian.azure-legend.com:8000]
        PROD_ENGINE[Azure Engine<br/>legend-engine.azure-legend.com:6300]
        PROD_SDLC[Azure SDLC<br/>legend-sdlc.azure-legend.com:6100]
        PROD_STUDIO[Azure Studio<br/>134.33.215.176:80]
        PROD_STUDIO_NEW[Azure Studio New<br/>172.171.90.17:80]
        PROD_STUDIO_PROD[Azure Studio Prod<br/>52.186.106.13:80]
    end
  
    DEV_API --> DEV_ENGINE
    DEV_API --> DEV_SDLC
  
    PROD_API --> PROD_ENGINE
    PROD_API --> PROD_SDLC
    PROD_API --> PROD_STUDIO
    PROD_API --> PROD_STUDIO_NEW
    PROD_API --> PROD_STUDIO_PROD
=======
### Container Structure

```
deploy/docker/
├── components/           # Legend service components
│   ├── engine/          # Legend Engine
│   │   └── Dockerfile.engine
│   ├── sdlc/            # Legend SDLC  
│   │   └── Dockerfile.sdlc
│   └── studio/          # Legend Studio
│       └── Dockerfile.studio
├── config/              # Configuration files
│   ├── engine-config.yml
│   └── sdlc-config.yml
└── docker-compose.yml   # Main deployment file
```

### Network Architecture

- **Network**: `legend-network` (bridge)
- **Internal Communication**: Services communicate via container names
- **External Access**: Ports exposed to host machine
- **Data Persistence**: MongoDB data persisted via Docker volumes

## 🔧 Configuration Architecture

### Configuration Files

- **Engine Config** (`engine-config.yml`): Legend Engine settings
- **SDLC Config** (`sdlc-config.yml`): Legend SDLC settings

### Environment Variables

- **Service Ports**: Configured in docker-compose.yml
- **Database URLs**: MongoDB connection strings
- **Service Dependencies**: Internal service URLs

## 📊 Health Monitoring

### Health Check Endpoints

- **Legend Engine**: `/api/server/v1/info`
- **Legend SDLC**: `/api/health`
- **Legend Studio**: `/` (root endpoint)

### Health Check Configuration

```yaml
healthcheck:
  test: ["CMD", "curl", "-f", "http://localhost:6300/api/server/v1/info"]
  interval: 30s
  timeout: 10s
  retries: 3
```

## 🚀 Deployment Architecture

### Single Command Deployment

```bash
cd deploy/docker
docker-compose up -d
```

### Service Startup Order

1. **MongoDB** - Database backend
2. **Legend Engine** - Model execution engine
3. **Legend SDLC** - Source control (depends on Engine)
4. **Legend Studio** - Web interface (depends on Engine & SDLC)

## 🔒 Security Architecture

### Network Security

- **Internal Network**: Services communicate via Docker network
- **Port Exposure**: Only necessary ports exposed to host
- **No External Access**: Services not accessible from internet by default

### Data Security

- **MongoDB**: No authentication by default (development setup)
- **Service Communication**: Internal network communication only
- **Configuration**: Mounted from host filesystem

## 📈 Scalability Considerations

### Current Design

- **Single Instance**: Each service runs as single container
- **Resource Limits**: No explicit resource constraints
- **Horizontal Scaling**: Not implemented in current design

### Future Enhancements

- **Load Balancing**: Add reverse proxy (nginx/traefik)
- **Resource Limits**: Implement Docker resource constraints
- **Horizontal Scaling**: Multiple instances of services
- **Persistent Storage**: External volume mounts for production

## 🛠️ Maintenance Architecture

### Logging

- **Container Logs**: Accessible via `docker-compose logs`
- **Log Rotation**: Managed by Docker daemon
- **Centralized Logging**: Not implemented (future enhancement)

### Monitoring

- **Health Checks**: Built-in Docker health checks
- **Metrics Collection**: Not implemented (future enhancement)
- **Alerting**: Not implemented (future enhancement)

### Backup & Recovery

- **MongoDB Data**: Persisted in Docker volumes
- **Configuration**: Stored in version control
- **Backup Strategy**: Manual volume backup (future enhancement)

## 🔄 Update & Deployment

### Service Updates

```bash
# Rebuild and restart specific service
docker-compose build legend-engine
docker-compose up -d legend-engine

# Update all services
docker-compose down
docker-compose build
docker-compose up -d
>>>>>>> 6ce7b870
```

### Configuration Updates

- **Runtime Updates**: Not supported (requires restart)
- **Configuration Changes**: Modify config files and restart services
- **Version Management**: Docker image versioning

## 📋 Architecture Decisions

### Why Docker Compose?

- **Simplicity**: Single file deployment
- **Development**: Easy local development and testing
- **Consistency**: Same environment across development/production
- **Maintenance**: Simple service management

### Why Official FINOS Images?

- **Reliability**: Official, tested images
- **Updates**: Regular security and feature updates
- **Compatibility**: Guaranteed compatibility with Legend platform
- **Support**: Official support from FINOS

### Why MongoDB?

- **Legend Requirement**: Legend platform requires MongoDB
- **Simplicity**: No complex database setup
- **Performance**: Adequate for development and small deployments
- **Future**: Can be replaced with external MongoDB in production

## 🎯 What This Architecture Does NOT Include

<<<<<<< HEAD
| Component | Port | Protocol | External IP | Purpose | Authentication | Status |
|-----------|------|----------|-------------|---------|----------------|
| **Guardian Agent** | 8000 | HTTP | None | API Server | API Key (Bearer) | ❌ Not Deployed |
| **Legend Engine** | 6300 | HTTP | None | Model Execution | Internal | ✅ Running |
| **Legend SDLC** | 6100/6101 | HTTP | None | Source Control | GitLab OAuth | ✅ Running |
| **Legend Studio** | 80 | HTTP | 134.33.215.176 | Web Interface | GitLab OAuth | ✅ Running |
| **Legend Studio New** | 80 | HTTP | 172.171.90.17 | Web Interface | GitLab OAuth | ✅ Running |
| **Legend Studio Prod** | 80 | HTTP | 52.186.106.13 | Web Interface | GitLab OAuth | ✅ Running |
| **MongoDB** | 27017 | MongoDB | None | Data Storage | Internal | ✅ Running |
| **Azure Ingress** | 80/443 | HTTP/HTTPS | Load Balancer | External Access | Load Balancer | ⚠️ HTTP Only |

## 🌐 **External Access URLs**

### **Legend Studio Services**

- **Main Studio**: http://134.33.215.176:80
- **New Studio**: http://172.171.90.17:80
- **Production Studio**: http://52.186.106.13:80

### **Resource Groups**

- **Main Resources**: `rs-finos-legend`
- **AKS-Managed Resources**: `mc_rs-finos-legend_aks-legend_eastus`
=======
- ❌ **Guardian Agent**: No monitoring or automation
- ❌ **Load Balancing**: No reverse proxy or load balancer
- ❌ **High Availability**: No clustering or failover
- ❌ **External Monitoring**: No Prometheus, Grafana, etc.
- ❌ **CI/CD Pipeline**: No automated deployment
- ❌ **Production Hardening**: No security hardening or resource limits
>>>>>>> 6ce7b870

This architecture is designed for **development, testing, and small production deployments** of the Legend platform.<|MERGE_RESOLUTION|>--- conflicted
+++ resolved
@@ -1,406 +1,3 @@
-<<<<<<< HEAD
-# Legend Guardian Agent - System Architecture
-
-## 🏗️ **High-Level System Architecture**
-
-```mermaid
-graph TB
-    subgraph "External Systems"
-        GITLAB[GitLab Repository<br/>OAuth Authentication]
-        AZURE[Azure AKS Cluster<br/>Production Environment]
-    end
-  
-    subgraph "Legend Guardian Agent"
-        API[FastAPI Server<br/>Port 8000]
-        AGENT[Guardian Agent Core<br/>Intelligence Engine]
-        MEMORY[Memory System<br/>Event History]
-        CLIENTS[Service Clients]
-    end
-  
-    subgraph "FINOS Legend Platform"
-        ENGINE[Legend Engine<br/>Port 6300]
-        SDLC[Legend SDLC<br/>Ports 6100/6101]
-        STUDIO[Legend Studio<br/>Port 80<br/>134.33.215.176]
-        STUDIO_NEW[Legend Studio New<br/>Port 80<br/>172.171.90.17]
-        STUDIO_PROD[Legend Studio Prod<br/>Port 80<br/>52.186.106.13]
-        MONGO[(MongoDB<br/>Port 27017)]
-    end
-  
-    subgraph "Network & Security"
-        INGRESS[Azure Ingress<br/>HTTPS/443]
-        LOADBAL[Load Balancer<br/>Port 80/443]
-        FIREWALL[Network Security Groups]
-    end
-  
-    %% External connections
-    GITLAB -->|OAuth Callback| INGRESS
-    AZURE -->|Deployment| INGRESS
-  
-    %% Guardian Agent connections
-    API -->|HTTP/8000| AGENT
-    AGENT -->|Internal| MEMORY
-    AGENT -->|HTTP Clients| CLIENTS
-  
-    %% Service connections
-    CLIENTS -->|HTTP/6300| ENGINE
-    CLIENTS -->|HTTP/6100/6101| SDLC
-    CLIENTS -->|HTTP/80| STUDIO
-    CLIENTS -->|HTTP/80| STUDIO_NEW
-    CLIENTS -->|HTTP/80| STUDIO_PROD
-  
-    %% Database connections
-    ENGINE -->|MongoDB| MONGO
-    SDLC -->|MongoDB| MONGO
-  
-    %% Network flow
-    INGRESS -->|HTTPS/443| LOADBAL
-    LOADBAL -->|HTTP/80| API
-    LOADBAL -->|HTTP/80| STUDIO
-    LOADBAL -->|HTTP/80| STUDIO_NEW
-    LOADBAL -->|HTTP/80| STUDIO_PROD
-    LOADBAL -->|HTTP/80| ENGINE
-    LOADBAL -->|HTTP/80| SDLC
-  
-    %% Security
-    FIREWALL -->|Port Rules| INGRESS
-    FIREWALL -->|Port Rules| LOADBAL
-```
-
-## 🚀 **Current Azure Deployment Reality**
-
-### **Active Azure Infrastructure**
-
-```
-rs-finos-legend Resource Group
-├── aks-legend (AKS Cluster)
-│   ├── 3 nodes (Standard_D2_v3)
-│   ├── Kubernetes 1.32
-│   └── East US region
-├── vnet-legend (Virtual Network)
-├── nsg-legend (Network Security Group)
-├── acrlegend10a89eda (Container Registry) ✅ ACTIVE
-└── Monitoring Components
-    ├── Prometheus rule groups
-    ├── Data collection rules
-    └── Metrics endpoints
-```
-
-### **Detailed Infrastructure Components**
-
-
-| Azure Resource      | Type                     | Status    | Purpose                                                 |
-| :-------------------- | -------------------------- | ----------- | --------------------------------------------------------- |
-| `aks-legend`        | Azure Kubernetes Service | ✅ Active | Production Kubernetes cluster (3 nodes, Standard_D2_v3) |
-| `vnet-legend`       | Virtual Network          | ✅ Active | Network isolation for AKS cluster                       |
-| `nsg-legend`        | Network Security Group   | ✅ Active | Firewall rules for network security                     |
-| `acrlegend10a89eda` | Container Registry       | ✅ Active | **Primary container registry** (actually used)          |
-|                     |                          |           |                                                         |
-
-### **Monitoring Components (Prometheus)**
-
-
-| Component                                        | Purpose                 | Status    |
-| -------------------------------------------------- | ------------------------- | ----------- |
-| `KubernetesRecordingRulesRuleGroup - aks-legend` | AKS monitoring rules    | ✅ Active |
-| `NodeRecordingRulesRuleGroup - aks-legend`       | Node metrics collection | ✅ Active |
-| `UXRecordingRulesRuleGroup - aks-legend`         | User experience metrics | ✅ Active |
-| `MSCI-eastus-aks-legend`                         | Data collection rules   | ✅ Active |
-| `MSProm-eastus-aks-legend`                       | Prometheus endpoints    | ✅ Active |
-
-### **Actually Running Services**
-
-#### **Legend Namespace (Main)**
-
-```
-┌─────────────────────────────────────────────────────────────┐
-│                    Legend Namespace                        │
-├─────────────────────────────────────────────────────────────┤
-│ Service           │ Port │ Type        │ External IP        │
-├─────────────────────────────────────────────────────────────┤
-│ legend-engine     │ 6300 │ ClusterIP   │ None               │
-│ legend-sdlc       │6100/1│ ClusterIP   │ None               │
-│ legend-studio     │  80  │ LoadBalancer│ 134.33.215.176     │
-│ legend-studio-new │  80  │ LoadBalancer│ 172.171.90.17      │
-│ mongodb           │27017 │ ClusterIP   │ None               │
-└─────────────────────────────────────────────────────────────┘
-```
-
-#### **Legend-Prod Namespace**
-
-```
-┌─────────────────────────────────────────────────────────────┐
-│                  Legend-Prod Namespace                     │
-├─────────────────────────────────────────────────────────────┤
-│ Service           │ Port │ Type        │ External IP        │
-├─────────────────────────────────────────────────────────────┤
-│ legend-studio     │  80  │ LoadBalancer│ 52.186.106.13      │
-└─────────────────────────────────────────────────────────────┘
-```
-
-### **Detailed Service Status**
-
-
-| Service              | Type         | Port      | External IP    | Status     | Image                               |
-| ---------------------- | -------------- | ----------- | ---------------- | ------------ | ------------------------------------- |
-| `legend-engine`      | ClusterIP    | 6300      | None           | ✅ Running | `finos/legend-engine-server:4.25.1` |
-| `legend-sdlc`        | ClusterIP    | 6100/6101 | None           | ✅ Running | `finos/legend-sdlc:latest`          |
-| `legend-studio`      | LoadBalancer | 80        | 134.33.215.176 | ✅ Running | `finos/legend-studio:4.9.0`         |
-| `legend-studio-new`  | LoadBalancer | 80        | 172.171.90.17  | ✅ Running | `finos/legend-studio:4.9.0`         |
-| `mongodb`            | ClusterIP    | 27017     | None           | ✅ Running | `mongo:6.0`                         |
-| `legend-studio-prod` | LoadBalancer | 80        | 52.186.106.13  | ✅ Running | `finos/legend-studio:3.0.0`         |
-
-### **Missing Components**
-
-
-| Component              | Expected    | Reality        | Notes                |
-| ------------------------ | ------------- | ---------------- | ---------------------- |
-| **Guardian Agent**     | Port 8000   | ❌ Not Running | No pods found        |
-| **Ingress Controller** | Port 80/443 | ❌ Not Found   | No ingress resources |
-
-### **Container Images (Actual)**
-
-
-| Service              | Image                               | Source     | Status     |
-| ---------------------- | ------------------------------------- | ------------ | ------------ |
-| `legend-engine`      | `finos/legend-engine-server:4.25.1` | Docker Hub | ✅ Running |
-| `legend-sdlc`        | `finos/legend-sdlc:latest`          | Docker Hub | ✅ Running |
-| `legend-studio`      | `finos/legend-studio:4.9.0`         | Docker Hub | ✅ Running |
-| `legend-studio-new`  | `finos/legend-studio:4.9.0`         | Docker Hub | ✅ Running |
-| `legend-studio-prod` | `finos/legend-studio:3.0.0`         | Docker Hub | ✅ Running |
-| `mongodb`            | `mongo:6.0`                         | Docker Hub | ✅ Running |
-
-### **Current Network Flow (Reality)**
-
-```
-Internet
-    ↓
-Azure Load Balancer (Port 80 only)
-    ↓
-┌─────────────────────────────────────────────────────────────┐
-│                    AKS Cluster                             │
-│  ┌─────────────────────────────────────────────────────┐   │
-│  │              Legend Namespace                       │   │
-│  │  ┌─────────────┐ ┌─────────────┐ ┌─────────────┐   │   │
-│  │  │   Engine    │ │    SDLC     │ │   Studio    │   │   │
-│  │  │   Port      │ │   Ports     │ │   Port 80   │   │   │
-│  │  │   6300      │ │  6100/6101  │ │  Ext IP     │   │   │
-│  │  │ (Internal)  │ │ (Internal)  │ │134.33.215.176│   │   │
-│  │  └─────────────┘ └─────────────┘ └─────────────┘   │   │
-│  │  ┌─────────────┐ ┌─────────────┐ ┌─────────────┐   │   │
-│  │  │ Studio-New  │ │  MongoDB    │ │             │   │   │
-│  │  │ Port 80     │ │ Port 27017  │ │             │   │   │
-│  │  │ Ext IP      │ │ (Internal)  │ │             │   │   │
-│  │  │172.171.90.17│ │             │ │             │   │   │
-│  │  └─────────────┘ └─────────────┘ └─────────────┘   │   │
-│  └─────────────────────────────────────────────────────┘   │
-│  ┌─────────────────────────────────────────────────────┐   │
-│  │            Legend-Prod Namespace                   │   │
-│  │  ┌─────────────┐                                   │   │
-│  │  │   Studio    │                                   │   │
-│  │  │ Port 80     │                                   │   │
-│  │  │ Ext IP      │                                   │   │
-│  │  │52.186.106.13│                                   │   │
-│  │  └─────────────┘                                   │   │
-│  └─────────────────────────────────────────────────────┘   │
-└─────────────────────────────────────────────────────────────┘
-```
-
-### **Deployment Status Summary**
-
-
-| Component          | Actual Port    | Expected Port | Status        | Action      |
-| -------------------- | ---------------- | --------------- | --------------- | ------------- |
-| **Legend Engine**  | 6300           | 6300          | ✅**MATCHES** | None needed |
-| **Legend SDLC**    | 6100/6101      | 6100/6101     | ✅**MATCHES** | None needed |
-| **Legend Studio**  | 80             | 80            | ✅**MATCHES** | None needed |
-| **MongoDB**        | 27017          | 27017         | ✅**MATCHES** | None needed |
-| **Guardian Agent** | Not Running    | 8000          | ❌ Missing    | Deploy      |
-| **Ingress**        | Not Configured | 80/443        | ❌ Missing    | Install     |
-
-**Overall Progress: 67% Complete** (4/6 components deployed and configured)
-
-### **Immediate Actions Required**
-
-#### **✅ COMPLETED**
-
-1. **Fix Port Mismatches** - Architecture diagrams updated to match reality
-2. **Clean Up Duplicates** - Unused container registry removed
-3. **Infrastructure Audit** - Current deployment state documented
-
-#### **🔄 STILL NEEDED**
-
-4. **Deploy Guardian Agent**:
-
-   - Currently missing - needs deployment
-   - `kubectl apply -f k8s/legend-guardian-agent.yaml -n legend`
-5. **Add Ingress Controller**:
-
-   - Install NGINX ingress controller
-   - Configure HTTPS/443 routing
-6. **Add Load Balancer HTTPS Support**:
-
-   - Configure port 443 for HTTPS
-   - Set up SSL certificates
-
-## 🔧 **Recommended Actions & Progress Tracking**
-
-### **✅ COMPLETED**
-
-1. **Update Architecture Diagrams** to reflect actual ports:
-
-   - ✅ Engine: 6300 (updated)
-   - ✅ SDLC: 6100/6101 (updated)
-   - ✅ Studio: 80 (updated)
-2. **Remove Duplicate Container Registry**:
-
-   - ✅ Deleted `acrlegend23821aae` (completed)
-3. **Port Standardization**:
-
-   - ✅ All port mismatches resolved
-   - ✅ Architecture diagrams now match reality
-4. **Infrastructure Audit**:
-
-   - ✅ Documented all running services
-   - ✅ Identified missing components
-
-### **🔄 STILL NEEDED**
-
-5. **Deploy Guardian Agent**:
-
-   - Currently missing from architecture
-   - Needed for automation features
-6. **Add Ingress Controller**:
-
-   - Configure HTTPS/443
-   - Set up proper routing rules
-7. **Add Load Balancer HTTPS Support**:
-
-   - Configure port 443 for HTTPS
-   - Set up SSL certificates
-
-## 🎯 **Next Steps Progress**
-
-1. **✅ COMPLETED**: Document all running services and their actual configurations
-2. **✅ COMPLETED**: Modify architecture diagrams to match reality
-3. **🔄 NEEDED**: Deploy Guardian Agent (missing automation component)
-4. **✅ COMPLETED**: Port standardization (diagrams now match reality)
-5. **🔄 NEEDED**: Add Ingress Controller (proper external routing)
-6. **✅ COMPLETED**: Remove unused resources (duplicate ACR)
-
-**Progress: 4/6 components aligned** ✅
-**Remaining: Guardian Agent deployment and Ingress controller setup**
-
-### **Current Architecture Reality (Simplified View)**
-
-```
-Internet
-    ↓
-Azure Load Balancer (Port 80 only)
-    ↓
-┌─────────────────────────────────────┐
-│           AKS Cluster              │
-│  ┌─────────────────────────────┐   │
-│  │       Legend Namespace      │   │
-│  │  ┌─────────┐ ┌─────────┐   │   │
-│  │  │ Engine  │ │  SDLC   │   │   │
-│  │  │ Port    │ │ Ports   │   │   │
-│  │  │ 6300    │ │6100/6101│   │   │
-│  │  └─────────┘ └─────────┘   │   │
-│  │  ┌─────────┐ ┌─────────┐   │   │
-│  │  │ Studio  │ │ MongoDB │   │   │
-│  │  │ Port 80 │ │ Port    │   │   │
-│  │  │ Ext IP  │ │ 27017   │   │   │
-│  │  └─────────┘ └─────────┘   │   │
-│  └─────────────────────────────┘   │
-│  ┌─────────────────────────────┐   │
-│  │     Legend-Prod Namespace   │   │
-│  │  ┌─────────┐               │   │
-│  │  │ Studio  │               │   │
-│  │  │ Port 80 │               │   │
-│  │  │ Ext IP  │               │   │
-│  │  └─────────┘               │   │
-│  └─────────────────────────────┘   │
-└─────────────────────────────────────┘
-```
-
-## 🔌 **Detailed Component Architecture**
-
-```mermaid
-graph LR
-    subgraph "Client Layer"
-        BROWSER[Web Browser<br/>Swagger UI]
-        CLI[Command Line<br/>curl/scripts]
-        APPS[External Apps<br/>API Integration]
-    end
-  
-    subgraph "API Gateway Layer"
-        FASTAPI[FastAPI Server<br/>Port 8000]
-        AUTH[Authentication<br/>Bearer Token]
-        CORS[CORS Middleware]
-        ROUTES[API Routes]
-    end
-  
-    subgraph "Agent Core Layer"
-        GUARDIAN[Guardian Agent<br/>Main Intelligence]
-        ANALYZER[Change Analyzer]
-        PLANNER[Action Planner]
-        EXECUTOR[Action Executor]
-    end
-  
-    subgraph "Service Integration Layer"
-        ENGINE_CLIENT[Engine Client<br/>HTTP/6300]
-        SDLC_CLIENT[SDLC Client<br/>HTTP/6100/6101]
-        STUDIO_CLIENT[Studio Client<br/>HTTP/80]
-    end
-  
-    subgraph "Data Layer"
-        MEMORY[Memory System<br/>Event Store]
-        CONFIG[Configuration<br/>Environment]
-        LOGS[Logging System]
-    end
-  
-    subgraph "External Services"
-        LEGEND_ENGINE[Legend Engine<br/>Port 6300]
-        LEGEND_SDLC[Legend SDLC<br/>Ports 6100/6101]
-        LEGEND_STUDIO[Legend Studio<br/>Port 80]
-        MONGODB[(MongoDB<br/>Port 27017)]
-    end
-  
-    %% Client connections
-    BROWSER -->|HTTP/8000| FASTAPI
-    CLI -->|HTTP/8000| FASTAPI
-    APPS -->|HTTP/8000| FASTAPI
-  
-    %% API Layer connections
-    FASTAPI -->|Internal| AUTH
-    FASTAPI -->|Internal| CORS
-    FASTAPI -->|Internal| ROUTES
-  
-    %% Agent connections
-    ROUTES -->|Internal| GUARDIAN
-    GUARDIAN -->|Internal| ANALYZER
-    GUARDIAN -->|Internal| PLANNER
-    GUARDIAN -->|Internal| EXECUTOR
-  
-    %% Service connections
-    GUARDIAN -->|Internal| ENGINE_CLIENT
-    GUARDIAN -->|Internal| SDLC_CLIENT
-    GUARDIAN -->|Internal| STUDIO_CLIENT
-  
-    %% External service calls
-    ENGINE_CLIENT -->|HTTP/6300| LEGEND_ENGINE
-    SDLC_CLIENT -->|HTTP/6100/6101| LEGEND_SDLC
-    STUDIO_CLIENT -->|HTTP/80| LEGEND_STUDIO
-  
-    %% Data connections
-    GUARDIAN -->|Internal| MEMORY
-    GUARDIAN -->|Internal| CONFIG
-    GUARDIAN -->|Internal| LOGS
-  
-    %% Database connections
-    LEGEND_ENGINE -->|MongoDB| MONGODB
-    LEGEND_SDLC -->|MongoDB| MONGODB
-=======
 # Atheryon FINOS Legend - System Architecture
 
 ## Overview
@@ -430,7 +27,6 @@
 
 ### Service Dependencies
 
->>>>>>> 6ce7b870
 ```
 MongoDB (27017)
   ├── Legend Engine (6300)
@@ -442,238 +38,6 @@
 
 ## 🐳 Docker Architecture
 
-<<<<<<< HEAD
-## 🌐 **Network Architecture & Ports**
-
-```mermaid
-graph TB
-    subgraph "Internet"
-        USERS[External Users<br/>Developers/Admins]
-        GITLAB[GitLab OAuth<br/>Port 443]
-    end
-  
-    subgraph "Azure AKS Cluster"
-        subgraph "Public Ingress"
-            INGRESS[Azure Load Balancer<br/>Port 80 Only]
-        end
-      
-        subgraph "Legend Guardian Agent Namespace"
-            GUARDIAN_POD[Guardian Agent Pod<br/>Port 8000]
-            GUARDIAN_SVC[Guardian Agent Service<br/>Port 8000]
-        end
-      
-        subgraph "Legend Platform Namespace"
-            STUDIO_POD[Legend Studio Pod<br/>Port 80<br/>134.33.215.176]
-            STUDIO_SVC[Legend Studio Service<br/>Port 80]
-          
-            STUDIO_NEW_POD[Legend Studio New Pod<br/>Port 80<br/>172.171.90.17]
-            STUDIO_NEW_SVC[Legend Studio New Service<br/>Port 80]
-          
-            ENGINE_POD[Legend Engine Pod<br/>Port 6300]
-            ENGINE_SVC[Legend Engine Service<br/>Port 6300]
-          
-            SDLC_POD[Legend SDLC Pod<br/>Ports 6100/6101]
-            SDLC_SVC[Legend SDLC Service<br/>Ports 6100/6101]
-        end
-      
-        subgraph "Legend-Prod Namespace"
-            STUDIO_PROD_POD[Legend Studio Prod Pod<br/>Port 80<br/>52.186.106.13]
-            STUDIO_PROD_SVC[Legend Studio Prod Service<br/>Port 80]
-        end
-      
-        subgraph "Database Namespace"
-            MONGO_POD[MongoDB Pod<br/>Port 27017]
-            MONGO_SVC[MongoDB Service<br/>Port 27017]
-        end
-    end
-  
-    %% External connections
-    USERS -->|HTTP/80| INGRESS
-    GITLAB -->|OAuth/80| INGRESS
-  
-    %% Load Balancer routing
-    INGRESS -->|HTTP/80| STUDIO_SVC
-    INGRESS -->|HTTP/80| STUDIO_NEW_SVC
-    INGRESS -->|HTTP/80| STUDIO_PROD_SVC
-    %% Note: Guardian Agent not yet deployed
-    %% Note: Engine and SDLC are internal only
-  
-    %% Service to Pod routing
-    GUARDIAN_SVC -->|Internal| GUARDIAN_POD
-    STUDIO_SVC -->|Internal| STUDIO_POD
-    STUDIO_NEW_SVC -->|Internal| STUDIO_NEW_POD
-    STUDIO_PROD_SVC -->|Internal| STUDIO_PROD_POD
-    ENGINE_SVC -->|Internal| ENGINE_POD
-    SDLC_SVC -->|Internal| SDLC_POD
-  
-    %% Internal service communication
-    GUARDIAN_POD -->|HTTP/6300| ENGINE_POD
-    GUARDIAN_POD -->|HTTP/6100/6101| SDLC_POD
-    GUARDIAN_POD -->|HTTP/80| STUDIO_POD
-    GUARDIAN_POD -->|HTTP/80| STUDIO_NEW_POD
-    GUARDIAN_POD -->|HTTP/80| STUDIO_PROD_POD
-  
-    %% Database connections
-    ENGINE_POD -->|MongoDB/27017| MONGO_POD
-    SDLC_POD -->|MongoDB/27017| MONGO_POD
-```
-
-## 🔐 **Authentication & Security Architecture**
-
-```mermaid
-sequenceDiagram
-    participant Client
-    participant FastAPI
-    participant Auth
-    participant Guardian
-    participant Legend
-  
-    Note over Client,Legend: Authentication Flow
-  
-    Client->>FastAPI: POST /api/v1/model/change<br/>Authorization: Bearer {api_key}
-    FastAPI->>Auth: Verify API Key
-    Auth->>Auth: Check VALID_API_KEYS
-    Auth-->>FastAPI: Valid/Invalid
-  
-    alt Valid API Key
-        FastAPI->>Guardian: Process Request
-        Guardian->>Legend: HTTP Request<br/>LEGEND_API_KEY
-        Legend-->>Guardian: Response
-        Guardian-->>FastAPI: Result
-        FastAPI-->>Client: Success Response
-    else Invalid API Key
-        FastAPI-->>Client: 401 Unauthorized
-    end
-```
-
-## 📊 **Data Flow Architecture**
-
-```mermaid
-flowchart TD
-    subgraph "Event Sources"
-        GITLAB[GitLab Webhooks]
-        MANUAL[Manual API Calls]
-        SCHEDULED[Scheduled Checks]
-    end
-  
-    subgraph "Guardian Agent Processing"
-        RECEIVE[Event Reception]
-        ANALYZE[Change Analysis]
-        PLAN[Action Planning]
-        EXECUTE[Action Execution]
-        STORE[Memory Storage]
-    end
-  
-    subgraph "Legend Platform Actions"
-        VALIDATE[Model Validation]
-        GENERATE[Service Generation]
-        TEST[Test Execution]
-        DEPLOY[Deployment]
-    end
-  
-    subgraph "Output & Monitoring"
-        LOGS[Logging]
-        METRICS[Metrics]
-        ALERTS[Alerts]
-        REPORTS[Reports]
-    end
-  
-    %% Data flow
-    GITLAB --> RECEIVE
-    MANUAL --> RECEIVE
-    SCHEDULED --> RECEIVE
-  
-    RECEIVE --> ANALYZE
-    ANALYZE --> PLAN
-    PLAN --> EXECUTE
-    EXECUTE --> STORE
-  
-    EXECUTE --> VALIDATE
-    EXECUTE --> GENERATE
-    EXECUTE --> TEST
-    EXECUTE --> DEPLOY
-  
-    EXECUTE --> LOGS
-    EXECUTE --> METRICS
-    EXECUTE --> ALERTS
-    EXECUTE --> REPORTS
-```
-
-## 🏷️ **Component Details**
-
-### **Legend Guardian Agent**
-
-- **Port**: 8000
-- **Protocol**: HTTP/HTTPS
-- **Framework**: FastAPI (Python)
-- **Authentication**: Bearer Token (API Keys)
-- **Features**: Model monitoring, validation, automation
-- **Status**: ❌ **Not Deployed** - Needs `kubectl apply -f k8s/legend-guardian-agent.yaml -n legend`
-
-### **Legend Engine**
-
-- **Port**: 6300
-- **Protocol**: HTTP
-- **Purpose**: Model execution and validation
-- **Database**: MongoDB (Port 27017)
-
-### **Legend SDLC**
-
-- **Ports**: 6100, 6101
-- **Protocol**: HTTP
-- **Purpose**: Source control and lifecycle management
-- **Database**: MongoDB (Port 27017)
-
-### **Legend Studio Services**
-
-
-| Service                | Port | Protocol | External IP    | Purpose                       | Authentication |
-| ------------------------ | ------ | ---------- | ---------------- | ------------------------------- | ---------------- |
-| **Legend Studio**      | 80   | HTTP     | 134.33.215.176 | Web-based modeling interface  | GitLab OAuth   |
-| **Legend Studio New**  | 80   | HTTP     | 172.171.90.17  | Updated modeling interface    | GitLab OAuth   |
-| **Legend Studio Prod** | 80   | HTTP     | 52.186.106.13  | Production modeling interface | GitLab OAuth   |
-
-### **MongoDB**
-
-- **Port**: 27017
-- **Protocol**: MongoDB Wire Protocol
-- **Purpose**: Data persistence for all Legend services
-
-### **Azure Ingress**
-
-- **Ports**: 80 (HTTP), 443 (HTTPS)
-- **Protocol**: HTTP/HTTPS
-- **Purpose**: External access and load balancing
-- **Status**: ⚠️ **HTTP Only** - Port 80 configured, HTTPS/443 not yet set up
-
-## 🔄 **Deployment Architecture**
-
-```mermaid
-graph LR
-    subgraph "Development"
-        DEV_API[Local API<br/>localhost:8000]
-        DEV_ENGINE[Local Engine<br/>localhost:6300]
-        DEV_SDLC[Local SDLC<br/>localhost:6100]
-    end
-  
-    subgraph "Production (Azure AKS)"
-        PROD_API[Azure API<br/>legend-guardian.azure-legend.com:8000]
-        PROD_ENGINE[Azure Engine<br/>legend-engine.azure-legend.com:6300]
-        PROD_SDLC[Azure SDLC<br/>legend-sdlc.azure-legend.com:6100]
-        PROD_STUDIO[Azure Studio<br/>134.33.215.176:80]
-        PROD_STUDIO_NEW[Azure Studio New<br/>172.171.90.17:80]
-        PROD_STUDIO_PROD[Azure Studio Prod<br/>52.186.106.13:80]
-    end
-  
-    DEV_API --> DEV_ENGINE
-    DEV_API --> DEV_SDLC
-  
-    PROD_API --> PROD_ENGINE
-    PROD_API --> PROD_SDLC
-    PROD_API --> PROD_STUDIO
-    PROD_API --> PROD_STUDIO_NEW
-    PROD_API --> PROD_STUDIO_PROD
-=======
 ### Container Structure
 
 ```
@@ -807,7 +171,6 @@
 docker-compose down
 docker-compose build
 docker-compose up -d
->>>>>>> 6ce7b870
 ```
 
 ### Configuration Updates
@@ -841,37 +204,11 @@
 
 ## 🎯 What This Architecture Does NOT Include
 
-<<<<<<< HEAD
-| Component | Port | Protocol | External IP | Purpose | Authentication | Status |
-|-----------|------|----------|-------------|---------|----------------|
-| **Guardian Agent** | 8000 | HTTP | None | API Server | API Key (Bearer) | ❌ Not Deployed |
-| **Legend Engine** | 6300 | HTTP | None | Model Execution | Internal | ✅ Running |
-| **Legend SDLC** | 6100/6101 | HTTP | None | Source Control | GitLab OAuth | ✅ Running |
-| **Legend Studio** | 80 | HTTP | 134.33.215.176 | Web Interface | GitLab OAuth | ✅ Running |
-| **Legend Studio New** | 80 | HTTP | 172.171.90.17 | Web Interface | GitLab OAuth | ✅ Running |
-| **Legend Studio Prod** | 80 | HTTP | 52.186.106.13 | Web Interface | GitLab OAuth | ✅ Running |
-| **MongoDB** | 27017 | MongoDB | None | Data Storage | Internal | ✅ Running |
-| **Azure Ingress** | 80/443 | HTTP/HTTPS | Load Balancer | External Access | Load Balancer | ⚠️ HTTP Only |
-
-## 🌐 **External Access URLs**
-
-### **Legend Studio Services**
-
-- **Main Studio**: http://134.33.215.176:80
-- **New Studio**: http://172.171.90.17:80
-- **Production Studio**: http://52.186.106.13:80
-
-### **Resource Groups**
-
-- **Main Resources**: `rs-finos-legend`
-- **AKS-Managed Resources**: `mc_rs-finos-legend_aks-legend_eastus`
-=======
 - ❌ **Guardian Agent**: No monitoring or automation
 - ❌ **Load Balancing**: No reverse proxy or load balancer
 - ❌ **High Availability**: No clustering or failover
 - ❌ **External Monitoring**: No Prometheus, Grafana, etc.
 - ❌ **CI/CD Pipeline**: No automated deployment
 - ❌ **Production Hardening**: No security hardening or resource limits
->>>>>>> 6ce7b870
 
 This architecture is designed for **development, testing, and small production deployments** of the Legend platform.