# Atheryon FINOS Legend

A clean, focused deployment of the FINOS Legend platform using Docker.

## 🎯 What This Project Does

This project deploys a comprehensive, full-stack FINOS Legend platform using a profile-based Docker Compose setup. It allows you to run various combinations of services, from a core modeling environment to a full-featured stack with data model sharing and querying capabilities.

<<<<<<< HEAD
### Agent Capabilities
- **Model Validation**: Ensures model correctness and completeness
- **Service Generation**: Automates service creation and updates
- **Test Execution**: Runs automated test suites
- **Deployment Automation**: Manages deployment processes
- **Performance Monitoring**: Tracks system performance and health

## 🏗️ Architecture

The system consists of a single Guardian Agent that integrates with the FINOS Legend platform:

```
┌─────────────────────────────────────────────────────────────┐
│                    Legend Guardian Agent                    │
├─────────────────────────────────────────────────────────────┤
│  ┌─────────────────┐  ┌─────────────────┐  ┌─────────────────┐ │
│  │   Event        │  │   Analysis      │  │   Action        │ │
│  │   Handler      │  │   Engine        │  │   Executor      │ │
│  └─────────────────┘  └─────────────────┘  └─────────────────┘ │
├─────────────────────────────────────────────────────────────┤
│  ┌─────────────────┐  ┌─────────────────┐  ┌─────────────────┐ │
│  │   Memory       │  │   Engine        │  │   SDLC          │ │
│  │   System       │  │   Client        │  │   Client        │ │
│  └─────────────────┘  └─────────────────┘  └─────────────────┘ │
└─────────────────────────────────────────────────────────────┘
                                │
                                ▼
┌─────────────────────────────────────────────────────────────┐
│                    FINOS Legend Platform                    │
│                        (Azure AKS)                         │
├─────────────────────────────────────────────────────────────┤
│  ┌─────────────┐  ┌─────────────┐  ┌─────────────┐        │
│  │   Legend    │  │   Legend    │  │   Legend    │        │
│  │   Engine    │  │   SDLC      │  │   Studio    │        │
│  │  (Port 6300)│  │  (Port 6100)│  │  (Port 9000)│        │
│  └─────────────┘  └─────────────┘  └─────────────┘        │
└─────────────────────────────────────────────────────────────┘
```

### **Deployment Architecture**

The platform supports multiple deployment patterns:

#### **Local Development Stack**
```
┌─────────────┐     ┌──────────────┐     ┌─────────────┐
│   Studio    │────▶│    Engine    │────▶│    SDLC     │
│  (Port 9000)│     │ (Port 6300)  │     │ (Port 6100) │
└─────────────┘     └──────────────┘     └─────────────┘
                            │
                            ▼
                    ┌──────────────┐
                    │   MongoDB    │
                    │ (Port 27017) │
                    └──────────────┘
```

#### **Production Azure AKS Stack**
```
┌─────────────────────────────────────────────────────────────┐
│                    Azure AKS Cluster                        │
├─────────────────────────────────────────────────────────────┤
│  ┌─────────────┐  ┌─────────────┐  ┌─────────────┐        │
│  │   Legend    │  │   Legend    │  │   Legend    │        │
│  │   Engine    │  │   SDLC      │  │   Studio    │        │
│  │  (Port 6300)│  │  (Port 6100)│  │  (Port 9000)│        │
│  └─────────────┘  └─────────────┘  └─────────────┘        │
├─────────────────────────────────────────────────────────────┤
│  ┌─────────────┐  ┌─────────────┐  ┌─────────────┐        │
│  │   MongoDB   │  │   Guardian  │  │   Ingress   │        │
│  │   Database  │  │    Agent    │  │ Controller  │        │
│  └─────────────┘  └─────────────┘  └─────────────┘        │
└─────────────────────────────────────────────────────────────┘
```

#### **Service Dependencies**
```
MongoDB (Required by all)
    ↑
Legend Engine (Core service)
    ↑
Legend SDLC (Depends on Engine)
    ↑
Legend Studio (Depends on Engine & SDLC)
    ↑
Guardian Agent (Monitors all above)
```

## 📋 Requirements

- **Python**: 3.8+
- **Memory**: 4GB+ RAM (recommended)
- **Services**: Access to Legend Engine and SDLC services
- **Network**: Internet connection for external integrations

## 🛠️ Installation

### 1. Clone Repository
```bash
git clone https://github.com/atheryon-ai/legend-guardian-workspace.git
cd legend-guardian-workspace
```

### 2. Setup Environment
```bash
# Create virtual environment
python -m venv venv
source venv/bin/activate  # Windows: venv\Scripts\activate

# Install dependencies
pip install -r requirements.txt
```

### 3. Configure Environment
Create a `.env` file:
```bash
# Legend Platform Configuration
LEGEND_ENGINE_URL=http://52.186.106.13:6060
LEGEND_SDLC_URL=http://52.186.106.13:7070
LEGEND_API_KEY=your-legend-api-key

# API Configuration
LEGEND_API_HOST=0.0.0.0
LEGEND_API_PORT=8000
LEGEND_API_DEBUG=false

# Security
VALID_API_KEYS=key1,key2,key3

# Logging
LEGEND_LOG_LEVEL=INFO
```
=======
For a detailed list of services, see the [Docker README](deploy/docker/README_DOCKER.md).
>>>>>>> 6ce7b870

## 🚀 Quick Start

### Prerequisites
- Docker and Docker Compose
- GitLab OAuth credentials (see [GitLab OAuth Setup](deploy/GITLAB_OAUTH_SETUP.md))
- Environment variables configured (see [secrets.env](secrets.example))

### 1. Run the One-Time Setup

<<<<<<< HEAD
### **Azure AKS Deployment (Production)**
```bash
cd azure-deployment

# 1. Setup environment configuration
cp azure-legend.env.example azure-legend.env
# Edit azure-legend.env with your Azure and Legend configuration

# 2. Deploy Azure infrastructure
./deploy-azure.bash

# 3. Build and push Legend images
./build-and-push-images.sh

# 4. Deploy Legend platform
./deploy-legend.sh
```

The agent will be deployed to Azure AKS and accessible via the configured ingress.

**Note**: All configuration is now centralized in `azure-legend.env` - see [Azure Deployment README](azure-deployment/README.md) for complete details.

### API Documentation
Visit `http://localhost:8000/docs` for interactive API documentation.

### Test the Agent
=======
Generate the necessary configurations for the services.

>>>>>>> 6ce7b870
```bash
# From the deploy/docker directory
./run-legend.sh setup up
```

### 2. Launch the Services

Run the core stack for data modeling.

```bash
# From the deploy/docker directory
./run-legend.sh studio up -d
```

<<<<<<< HEAD
### **Deployment Configuration**

#### **Environment Variables Hierarchy**
The new modular system uses a hierarchical configuration approach:

1. **`deploy/common.env`** - Shared across all services
   - Azure infrastructure settings
   - Kubernetes configuration
   - GitLab OAuth credentials
   - MongoDB connection
   - Legend versions

2. **Service-specific .env files** - Override/extend common variables
   - `deploy/legend-engine/engine.env`
   - `deploy/legend-sdlc/sdlc.env`
   - `deploy/legend-studio/studio.env`
   - `deploy/legend-guardian/guardian.env`
   - `deploy/mongodb/mongodb.env`

#### **Azure Deployment Configuration**
For Azure deployments, all configuration is centralized in `deploy/azure/azure-legend.env`:

```bash
# Azure Infrastructure
AZURE_SUBSCRIPTION_ID=your-subscription-id
AZURE_RESOURCE_GROUP=your-resource-group-name
AZURE_AKS_CLUSTER=your-aks-cluster-name

# Legend Services
LEGEND_ENGINE_URL=https://legend-engine.your-domain.com
LEGEND_ENGINE_PORT=6300
LEGEND_ENGINE_VERSION=4.40.3

# MongoDB
MONGODB_URI=mongodb://admin:[PASSWORD]@mongo-legend-[UNIQUE_SUFFIX].mongo.cosmos.azure.com:10255/legend?ssl=true&replicaSet=globaldb&retrywrites=false&maxIdleTimeMS=120000&appName=@mongo-legend-[UNIQUE_SUFFIX]@

# GitLab OAuth
GITLAB_APP_ID=your-gitlab-app-id
GITLAB_APP_SECRET=your-gitlab-app-secret
```

#### **Customizing Deployments**

**Change Resource Limits:**
```bash
# Edit deploy/legend-engine/engine.env
ENGINE_MEMORY_REQUEST=1Gi
ENGINE_MEMORY_LIMIT=4Gi
ENGINE_CPU_REQUEST=1000m
ENGINE_CPU_LIMIT=2000m
```

**Scale Replicas:**
```bash
# Edit deploy/legend-engine/engine.env
ENGINE_REPLICAS=3
```

**Change Versions:**
```bash
# Edit deploy/common.env
LEGEND_ENGINE_VERSION=4.40.3
LEGEND_SDLC_VERSION=0.195.0
LEGEND_STUDIO_VERSION=13.113.0
```

**See [Deployment README](deploy/README.md) for complete configuration details.**

## 🧪 Testing
=======
For more advanced options, including running the full stack, see the detailed instructions in the [Docker README](deploy/docker/README_DOCKER.md).
>>>>>>> 6ce7b870

## 📁 Project Structure

<<<<<<< HEAD
### Test Coverage
```bash
pytest tests/ --cov=src --cov-report=html
```

## 🚀 Deployment

The Legend platform can be deployed using multiple approaches, from local development to production Azure AKS clusters.

### **Local Development (Docker Compose)**
```bash
# Start all services locally
cd deploy/local
docker-compose up -d

# Check status
docker ps

# Access services
# Legend Engine: http://localhost:6300
# Legend SDLC: http://localhost:6100
# Legend Studio: http://localhost:9000
# MongoDB: localhost:27017
```

### **Modular Deployment System**
The new modular deployment system allows you to deploy services individually or all at once:

```bash
cd deploy

# Deploy everything (interactive menu)
./deploy-all.sh

# Deploy individual services
./mongodb/deploy.sh deploy
./legend-engine/deploy.sh deploy
./legend-sdlc/deploy.sh deploy
./legend-studio/deploy.sh deploy
./legend-guardian/deploy.sh deploy

# Check status
./deploy-all.sh status

# Validate deployments
./validate.sh

# Clean up
./deploy-all.sh clean
```

### **Azure AKS Deployment (Production)**
```bash
cd deploy/azure

# 1. Setup environment configuration
cp azure-legend.env.example azure-legend.env
# Edit azure-legend.env with your Azure and Legend configuration

# 2. Deploy to Azure AKS
./deploy.sh

# 3. Check status
./deploy.sh status

# 4. Port forward for access
kubectl port-forward -n legend-system svc/legend-studio 9000:80
kubectl port-forward -n legend-system svc/legend-engine 6060:6060
kubectl port-forward -n legend-system svc/legend-sdlc 7070:7070
```

### **Docker Images**
```bash
# Build and run individual services
docker build -t legend-guardian-agent .
docker run -p 8000:8000 legend-guardian-agent

# Or use the modular system
cd deploy/docker
docker build -f Dockerfile.engine -t legend-engine .
docker build -f Dockerfile.sdlc -t legend-sdlc .
docker build -f Dockerfile.studio -t legend-studio .
```

### **Kubernetes (Direct)**
```bash
# Apply all manifests
kubectl apply -f deploy/azure/

# Or apply individual services
kubectl apply -f deploy/legend-engine/k8s/
kubectl apply -f deploy/legend-sdlc/k8s/
kubectl apply -f deploy/legend-studio/k8s/
=======
```
atheryon-finos-legend/
├── deploy/docker/
│   ├── run-legend.sh        # Main deployment script with secrets integration
│   ├── docker-compose.yml   # Official FINOS Legend deployment configuration
│   ├── setup.sh             # Configuration generation script
│   ├── .env                 # Environment configuration
│   └── README_DOCKER.md     # Detailed Docker-specific documentation
├── secrets.env              # Production secrets (not committed)
├── secrets.example          # Example secrets configuration
├── docs/                    # Architecture and deployment documentation
└── ...
>>>>>>> 6ce7b870
```

## 🔧 Configuration

<<<<<<< HEAD
### **Service Health Endpoints**
- Engine: http://service:6300/api/server/v1/info
- SDLC: http://service:6100/api/info
- Studio: http://service:9000/
- Guardian: http://service:8000/health

### **Production Monitoring**
- Enable Prometheus metrics collection
- Use Grafana dashboards for visualization
- Set up alerts for critical issues

## 🔍 Troubleshooting

### **Deployment Issues**

#### **Check Deployment Status**
```bash
# All services status
cd deploy
./deploy-all.sh status

# Individual service status
./legend-engine/deploy.sh status
./mongodb/deploy.sh status
```

#### **Validate Deployments**
```bash
# Platform-wide validation
./validate.sh

# Service-specific validation
./legend-engine/deploy.sh validate
```

### **Kubernetes Issues**

#### **Check Logs**
```bash
# All pods in namespace
kubectl logs -n legend-system -l app=legend-engine

# Specific pod
kubectl logs -n legend-system legend-engine-xyz

# Follow logs
kubectl logs -n legend-system -l app=legend-engine -f
```

#### **Common Issues**

**Pod Not Starting:**
```bash
# Check events
kubectl describe pod -n legend-system legend-engine-xyz

# Check resource limits
kubectl top pods -n legend-system
```

**Service Not Accessible:**
```bash
# Check service endpoints
kubectl get endpoints -n legend-system

# Test connectivity
kubectl exec -n legend-system legend-studio-xyz -- curl http://legend-engine:6300/api/server/v1/info
```

**Database Connection Issues:**
```bash
# Test MongoDB connection
kubectl exec -n legend-system mongodb-xyz -- mongosh --eval "db.adminCommand('ping')"
```

### **Local Development Issues**

#### **Docker Compose Problems**
```bash
# Check service status
cd deploy/local
docker-compose ps

# View logs
docker-compose logs legend-engine
docker-compose logs legend-sdlc
docker-compose logs legend-studio

# Restart services
docker-compose restart
```

#### **Port Conflicts**
```bash
# Check what's using ports
lsof -i :6300  # Legend Engine
lsof -i :6100  # Legend SDLC
lsof -i :9000  # Legend Studio
lsof -i :27017 # MongoDB
```

### **Azure AKS Issues**

#### **Image Pull Errors**
```bash
# Create ACR secret
kubectl create secret docker-registry acr-secret \
  --docker-server=legendacr.azurecr.io \
  --docker-username=$(az acr credential show --name legendacr --query username -o tsv) \
  --docker-password=$(az acr credential show --name legendacr --query passwords[0].value -o tsv) \
  -n legend-system

# Patch deployments
kubectl patch deployment legend-studio -n legend-system \
  -p '{"spec":{"template":{"spec":{"imagePullSecrets":[{"name":"acr-secret"}]}}}}'
```

#### **Port Forwarding (Azure)**
```bash
kubectl port-forward -n legend-system svc/legend-studio 9000:80
kubectl port-forward -n legend-system svc/legend-engine 6060:6060
kubectl port-forward -n legend-system svc/legend-sdlc 7070:7070
```

## 🔒 Security
=======
The deployment is configured using:
- **Environment variables** in `secrets.env` (GitLab OAuth, database connections)
- **Docker configuration** in `deploy/docker/.env` (service ports, versions)
- **Official FINOS Legend** docker-compose.yml with profile-based deployment
>>>>>>> 6ce7b870

See the [Docker README](deploy/docker/README_DOCKER.md) and [GitLab OAuth Setup](deploy/GITLAB_OAUTH_SETUP.md) for detailed configuration instructions.

## 📚 Documentation

- [Docker Setup Details](deploy/docker/README_DOCKER.md)
- [Architecture](docs/architecture.md)

<<<<<<< HEAD
### Project Structure
```
src/
├── agent/                    # Core agent functionality
│   ├── guardian_agent.py    # Main Guardian Agent class
│   ├── memory.py            # Agent memory system
│   ├── models.py            # Data models and structures
│   └── clients/             # External service clients
│       ├── legend_engine.py # Legend Engine client
│       └── legend_sdlc.py   # Legend SDLC client
├── api/                     # FastAPI web service
│   ├── main.py             # Main API application
│   └── models.py           # API request/response models
└── config/                  # Configuration management
    └── settings.py          # Application settings

deploy/                      # 🆕 Deployment configurations
├── common.env               # Shared environment variables
├── deploy-all.sh            # Master deployment orchestrator
├── validate.sh              # Platform-wide validation
├── legend-engine/           # Legend Engine Service
│   ├── engine.env          # Engine-specific variables
│   ├── deploy.sh           # Engine deployment script
│   ├── config/             # Engine configuration files
│   └── k8s/                # Engine Kubernetes manifests
├── legend-sdlc/             # Legend SDLC Service
│   ├── sdlc.env            # SDLC-specific variables
│   ├── deploy.sh           # SDLC deployment script
│   ├── config/             # SDLC configuration files
│   └── k8s/                # SDLC Kubernetes manifests
├── legend-studio/           # Legend Studio Service
│   ├── studio.env          # Studio-specific variables
│   ├── deploy.sh           # Studio deployment script
│   └── k8s/                # Studio Kubernetes manifests
├── legend-guardian/         # Guardian Agent Service
│   ├── guardian.env        # Guardian-specific variables
│   ├── deploy.sh           # Guardian deployment script
│   └── k8s/                # Guardian Kubernetes manifests
├── mongodb/                 # MongoDB Service
│   ├── mongodb.env         # MongoDB-specific variables
│   ├── deploy.sh           # MongoDB deployment script
│   └── k8s/                # MongoDB Kubernetes manifests
├── azure/                   # Azure-specific deployments
│   ├── azure-legend.env    # Azure environment config
│   ├── deploy.sh           # Azure deployment script
│   └── ...                 # Other Azure resources
├── local/                   # Local development
│   ├── docker-compose.yml  # Local stack
│   └── start.sh            # Local startup script
└── docker/                  # Docker images
    ├── Dockerfile.engine
    ├── Dockerfile.sdlc
    └── Dockerfile.studio
```
=======
## 🤖 AI Assistant Instructions
>>>>>>> 6ce7b870

**⚠️ IMPORTANT: All AI assistants working on this project MUST follow the instructions in [CLAUDE.md](CLAUDE.md).**

**Key Rules:**
- **NO CUSTOM CODE OR CONFIGURATIONS** - ONLY USE OFFICIAL OPEN SOURCE SOLUTIONS
- **NO NEW .MD FILES** - ALWAYS ADD NEW INFO TO EXISTING FILES
- **UPDATE EXISTING DOCUMENTATION** - KEEP REPOSITORY STRUCTURE CLEAN

## 🤝 Contributing

<<<<<<< HEAD
### Development Setup
1. Fork the repository
2. Create a feature branch
3. Make your changes
4. Add tests
5. Submit a pull request

### Testing
- Add tests for new features
- Maintain test coverage
- Use pytest for testing

## 📄 License

This project is licensed under the MIT License - see the [LICENSE](LICENSE) file for details.

## 🆘 Support

### Documentation
- [API Documentation](http://localhost:8000/docs)
- [Development Guide](docs/README.md)
- [Architecture Guide](docs/architecture.md)

### Issues
- Report bugs via GitHub Issues
- Request features via GitHub Discussions
- Check existing issues for solutions

---

**Note**: This is a Guardian Agent for the FINOS Legend platform. Please ensure you have proper access to Legend services and follow FINOS guidelines for platform integration.

## 🆕 **New Modular Deployment System**

The platform now includes a comprehensive modular deployment system in the `deploy/` directory that provides:

- **Service-by-service deployment** with individual configuration
- **Environment-specific configurations** for dev/staging/prod
- **Centralized orchestration** with `deploy-all.sh`
- **Built-in validation** and health checks
- **Local development** with Docker Compose
- **Production deployment** to Azure AKS

**See [Deployment README](deploy/README.md) for complete details on the new system.**
=======
This project focuses solely on Legend platform deployment. For Legend platform development, see [FINOS Legend](https://github.com/finos/legend).
>>>>>>> 6ce7b870
<|MERGE_RESOLUTION|>--- conflicted
+++ resolved
@@ -6,142 +6,7 @@
 
 This project deploys a comprehensive, full-stack FINOS Legend platform using a profile-based Docker Compose setup. It allows you to run various combinations of services, from a core modeling environment to a full-featured stack with data model sharing and querying capabilities.
 
-<<<<<<< HEAD
-### Agent Capabilities
-- **Model Validation**: Ensures model correctness and completeness
-- **Service Generation**: Automates service creation and updates
-- **Test Execution**: Runs automated test suites
-- **Deployment Automation**: Manages deployment processes
-- **Performance Monitoring**: Tracks system performance and health
-
-## 🏗️ Architecture
-
-The system consists of a single Guardian Agent that integrates with the FINOS Legend platform:
-
-```
-┌─────────────────────────────────────────────────────────────┐
-│                    Legend Guardian Agent                    │
-├─────────────────────────────────────────────────────────────┤
-│  ┌─────────────────┐  ┌─────────────────┐  ┌─────────────────┐ │
-│  │   Event        │  │   Analysis      │  │   Action        │ │
-│  │   Handler      │  │   Engine        │  │   Executor      │ │
-│  └─────────────────┘  └─────────────────┘  └─────────────────┘ │
-├─────────────────────────────────────────────────────────────┤
-│  ┌─────────────────┐  ┌─────────────────┐  ┌─────────────────┐ │
-│  │   Memory       │  │   Engine        │  │   SDLC          │ │
-│  │   System       │  │   Client        │  │   Client        │ │
-│  └─────────────────┘  └─────────────────┘  └─────────────────┘ │
-└─────────────────────────────────────────────────────────────┘
-                                │
-                                ▼
-┌─────────────────────────────────────────────────────────────┐
-│                    FINOS Legend Platform                    │
-│                        (Azure AKS)                         │
-├─────────────────────────────────────────────────────────────┤
-│  ┌─────────────┐  ┌─────────────┐  ┌─────────────┐        │
-│  │   Legend    │  │   Legend    │  │   Legend    │        │
-│  │   Engine    │  │   SDLC      │  │   Studio    │        │
-│  │  (Port 6300)│  │  (Port 6100)│  │  (Port 9000)│        │
-│  └─────────────┘  └─────────────┘  └─────────────┘        │
-└─────────────────────────────────────────────────────────────┘
-```
-
-### **Deployment Architecture**
-
-The platform supports multiple deployment patterns:
-
-#### **Local Development Stack**
-```
-┌─────────────┐     ┌──────────────┐     ┌─────────────┐
-│   Studio    │────▶│    Engine    │────▶│    SDLC     │
-│  (Port 9000)│     │ (Port 6300)  │     │ (Port 6100) │
-└─────────────┘     └──────────────┘     └─────────────┘
-                            │
-                            ▼
-                    ┌──────────────┐
-                    │   MongoDB    │
-                    │ (Port 27017) │
-                    └──────────────┘
-```
-
-#### **Production Azure AKS Stack**
-```
-┌─────────────────────────────────────────────────────────────┐
-│                    Azure AKS Cluster                        │
-├─────────────────────────────────────────────────────────────┤
-│  ┌─────────────┐  ┌─────────────┐  ┌─────────────┐        │
-│  │   Legend    │  │   Legend    │  │   Legend    │        │
-│  │   Engine    │  │   SDLC      │  │   Studio    │        │
-│  │  (Port 6300)│  │  (Port 6100)│  │  (Port 9000)│        │
-│  └─────────────┘  └─────────────┘  └─────────────┘        │
-├─────────────────────────────────────────────────────────────┤
-│  ┌─────────────┐  ┌─────────────┐  ┌─────────────┐        │
-│  │   MongoDB   │  │   Guardian  │  │   Ingress   │        │
-│  │   Database  │  │    Agent    │  │ Controller  │        │
-│  └─────────────┘  └─────────────┘  └─────────────┘        │
-└─────────────────────────────────────────────────────────────┘
-```
-
-#### **Service Dependencies**
-```
-MongoDB (Required by all)
-    ↑
-Legend Engine (Core service)
-    ↑
-Legend SDLC (Depends on Engine)
-    ↑
-Legend Studio (Depends on Engine & SDLC)
-    ↑
-Guardian Agent (Monitors all above)
-```
-
-## 📋 Requirements
-
-- **Python**: 3.8+
-- **Memory**: 4GB+ RAM (recommended)
-- **Services**: Access to Legend Engine and SDLC services
-- **Network**: Internet connection for external integrations
-
-## 🛠️ Installation
-
-### 1. Clone Repository
-```bash
-git clone https://github.com/atheryon-ai/legend-guardian-workspace.git
-cd legend-guardian-workspace
-```
-
-### 2. Setup Environment
-```bash
-# Create virtual environment
-python -m venv venv
-source venv/bin/activate  # Windows: venv\Scripts\activate
-
-# Install dependencies
-pip install -r requirements.txt
-```
-
-### 3. Configure Environment
-Create a `.env` file:
-```bash
-# Legend Platform Configuration
-LEGEND_ENGINE_URL=http://52.186.106.13:6060
-LEGEND_SDLC_URL=http://52.186.106.13:7070
-LEGEND_API_KEY=your-legend-api-key
-
-# API Configuration
-LEGEND_API_HOST=0.0.0.0
-LEGEND_API_PORT=8000
-LEGEND_API_DEBUG=false
-
-# Security
-VALID_API_KEYS=key1,key2,key3
-
-# Logging
-LEGEND_LOG_LEVEL=INFO
-```
-=======
 For a detailed list of services, see the [Docker README](deploy/docker/README_DOCKER.md).
->>>>>>> 6ce7b870
 
 ## 🚀 Quick Start
 
@@ -152,37 +17,8 @@
 
 ### 1. Run the One-Time Setup
 
-<<<<<<< HEAD
-### **Azure AKS Deployment (Production)**
-```bash
-cd azure-deployment
-
-# 1. Setup environment configuration
-cp azure-legend.env.example azure-legend.env
-# Edit azure-legend.env with your Azure and Legend configuration
-
-# 2. Deploy Azure infrastructure
-./deploy-azure.bash
-
-# 3. Build and push Legend images
-./build-and-push-images.sh
-
-# 4. Deploy Legend platform
-./deploy-legend.sh
-```
-
-The agent will be deployed to Azure AKS and accessible via the configured ingress.
-
-**Note**: All configuration is now centralized in `azure-legend.env` - see [Azure Deployment README](azure-deployment/README.md) for complete details.
-
-### API Documentation
-Visit `http://localhost:8000/docs` for interactive API documentation.
-
-### Test the Agent
-=======
 Generate the necessary configurations for the services.
 
->>>>>>> 6ce7b870
 ```bash
 # From the deploy/docker directory
 ./run-legend.sh setup up
@@ -197,177 +33,10 @@
 ./run-legend.sh studio up -d
 ```
 
-<<<<<<< HEAD
-### **Deployment Configuration**
-
-#### **Environment Variables Hierarchy**
-The new modular system uses a hierarchical configuration approach:
-
-1. **`deploy/common.env`** - Shared across all services
-   - Azure infrastructure settings
-   - Kubernetes configuration
-   - GitLab OAuth credentials
-   - MongoDB connection
-   - Legend versions
-
-2. **Service-specific .env files** - Override/extend common variables
-   - `deploy/legend-engine/engine.env`
-   - `deploy/legend-sdlc/sdlc.env`
-   - `deploy/legend-studio/studio.env`
-   - `deploy/legend-guardian/guardian.env`
-   - `deploy/mongodb/mongodb.env`
-
-#### **Azure Deployment Configuration**
-For Azure deployments, all configuration is centralized in `deploy/azure/azure-legend.env`:
-
-```bash
-# Azure Infrastructure
-AZURE_SUBSCRIPTION_ID=your-subscription-id
-AZURE_RESOURCE_GROUP=your-resource-group-name
-AZURE_AKS_CLUSTER=your-aks-cluster-name
-
-# Legend Services
-LEGEND_ENGINE_URL=https://legend-engine.your-domain.com
-LEGEND_ENGINE_PORT=6300
-LEGEND_ENGINE_VERSION=4.40.3
-
-# MongoDB
-MONGODB_URI=mongodb://admin:[PASSWORD]@mongo-legend-[UNIQUE_SUFFIX].mongo.cosmos.azure.com:10255/legend?ssl=true&replicaSet=globaldb&retrywrites=false&maxIdleTimeMS=120000&appName=@mongo-legend-[UNIQUE_SUFFIX]@
-
-# GitLab OAuth
-GITLAB_APP_ID=your-gitlab-app-id
-GITLAB_APP_SECRET=your-gitlab-app-secret
-```
-
-#### **Customizing Deployments**
-
-**Change Resource Limits:**
-```bash
-# Edit deploy/legend-engine/engine.env
-ENGINE_MEMORY_REQUEST=1Gi
-ENGINE_MEMORY_LIMIT=4Gi
-ENGINE_CPU_REQUEST=1000m
-ENGINE_CPU_LIMIT=2000m
-```
-
-**Scale Replicas:**
-```bash
-# Edit deploy/legend-engine/engine.env
-ENGINE_REPLICAS=3
-```
-
-**Change Versions:**
-```bash
-# Edit deploy/common.env
-LEGEND_ENGINE_VERSION=4.40.3
-LEGEND_SDLC_VERSION=0.195.0
-LEGEND_STUDIO_VERSION=13.113.0
-```
-
-**See [Deployment README](deploy/README.md) for complete configuration details.**
-
-## 🧪 Testing
-=======
 For more advanced options, including running the full stack, see the detailed instructions in the [Docker README](deploy/docker/README_DOCKER.md).
->>>>>>> 6ce7b870
 
 ## 📁 Project Structure
 
-<<<<<<< HEAD
-### Test Coverage
-```bash
-pytest tests/ --cov=src --cov-report=html
-```
-
-## 🚀 Deployment
-
-The Legend platform can be deployed using multiple approaches, from local development to production Azure AKS clusters.
-
-### **Local Development (Docker Compose)**
-```bash
-# Start all services locally
-cd deploy/local
-docker-compose up -d
-
-# Check status
-docker ps
-
-# Access services
-# Legend Engine: http://localhost:6300
-# Legend SDLC: http://localhost:6100
-# Legend Studio: http://localhost:9000
-# MongoDB: localhost:27017
-```
-
-### **Modular Deployment System**
-The new modular deployment system allows you to deploy services individually or all at once:
-
-```bash
-cd deploy
-
-# Deploy everything (interactive menu)
-./deploy-all.sh
-
-# Deploy individual services
-./mongodb/deploy.sh deploy
-./legend-engine/deploy.sh deploy
-./legend-sdlc/deploy.sh deploy
-./legend-studio/deploy.sh deploy
-./legend-guardian/deploy.sh deploy
-
-# Check status
-./deploy-all.sh status
-
-# Validate deployments
-./validate.sh
-
-# Clean up
-./deploy-all.sh clean
-```
-
-### **Azure AKS Deployment (Production)**
-```bash
-cd deploy/azure
-
-# 1. Setup environment configuration
-cp azure-legend.env.example azure-legend.env
-# Edit azure-legend.env with your Azure and Legend configuration
-
-# 2. Deploy to Azure AKS
-./deploy.sh
-
-# 3. Check status
-./deploy.sh status
-
-# 4. Port forward for access
-kubectl port-forward -n legend-system svc/legend-studio 9000:80
-kubectl port-forward -n legend-system svc/legend-engine 6060:6060
-kubectl port-forward -n legend-system svc/legend-sdlc 7070:7070
-```
-
-### **Docker Images**
-```bash
-# Build and run individual services
-docker build -t legend-guardian-agent .
-docker run -p 8000:8000 legend-guardian-agent
-
-# Or use the modular system
-cd deploy/docker
-docker build -f Dockerfile.engine -t legend-engine .
-docker build -f Dockerfile.sdlc -t legend-sdlc .
-docker build -f Dockerfile.studio -t legend-studio .
-```
-
-### **Kubernetes (Direct)**
-```bash
-# Apply all manifests
-kubectl apply -f deploy/azure/
-
-# Or apply individual services
-kubectl apply -f deploy/legend-engine/k8s/
-kubectl apply -f deploy/legend-sdlc/k8s/
-kubectl apply -f deploy/legend-studio/k8s/
-=======
 ```
 atheryon-finos-legend/
 ├── deploy/docker/
@@ -380,143 +49,14 @@
 ├── secrets.example          # Example secrets configuration
 ├── docs/                    # Architecture and deployment documentation
 └── ...
->>>>>>> 6ce7b870
 ```
 
 ## 🔧 Configuration
 
-<<<<<<< HEAD
-### **Service Health Endpoints**
-- Engine: http://service:6300/api/server/v1/info
-- SDLC: http://service:6100/api/info
-- Studio: http://service:9000/
-- Guardian: http://service:8000/health
-
-### **Production Monitoring**
-- Enable Prometheus metrics collection
-- Use Grafana dashboards for visualization
-- Set up alerts for critical issues
-
-## 🔍 Troubleshooting
-
-### **Deployment Issues**
-
-#### **Check Deployment Status**
-```bash
-# All services status
-cd deploy
-./deploy-all.sh status
-
-# Individual service status
-./legend-engine/deploy.sh status
-./mongodb/deploy.sh status
-```
-
-#### **Validate Deployments**
-```bash
-# Platform-wide validation
-./validate.sh
-
-# Service-specific validation
-./legend-engine/deploy.sh validate
-```
-
-### **Kubernetes Issues**
-
-#### **Check Logs**
-```bash
-# All pods in namespace
-kubectl logs -n legend-system -l app=legend-engine
-
-# Specific pod
-kubectl logs -n legend-system legend-engine-xyz
-
-# Follow logs
-kubectl logs -n legend-system -l app=legend-engine -f
-```
-
-#### **Common Issues**
-
-**Pod Not Starting:**
-```bash
-# Check events
-kubectl describe pod -n legend-system legend-engine-xyz
-
-# Check resource limits
-kubectl top pods -n legend-system
-```
-
-**Service Not Accessible:**
-```bash
-# Check service endpoints
-kubectl get endpoints -n legend-system
-
-# Test connectivity
-kubectl exec -n legend-system legend-studio-xyz -- curl http://legend-engine:6300/api/server/v1/info
-```
-
-**Database Connection Issues:**
-```bash
-# Test MongoDB connection
-kubectl exec -n legend-system mongodb-xyz -- mongosh --eval "db.adminCommand('ping')"
-```
-
-### **Local Development Issues**
-
-#### **Docker Compose Problems**
-```bash
-# Check service status
-cd deploy/local
-docker-compose ps
-
-# View logs
-docker-compose logs legend-engine
-docker-compose logs legend-sdlc
-docker-compose logs legend-studio
-
-# Restart services
-docker-compose restart
-```
-
-#### **Port Conflicts**
-```bash
-# Check what's using ports
-lsof -i :6300  # Legend Engine
-lsof -i :6100  # Legend SDLC
-lsof -i :9000  # Legend Studio
-lsof -i :27017 # MongoDB
-```
-
-### **Azure AKS Issues**
-
-#### **Image Pull Errors**
-```bash
-# Create ACR secret
-kubectl create secret docker-registry acr-secret \
-  --docker-server=legendacr.azurecr.io \
-  --docker-username=$(az acr credential show --name legendacr --query username -o tsv) \
-  --docker-password=$(az acr credential show --name legendacr --query passwords[0].value -o tsv) \
-  -n legend-system
-
-# Patch deployments
-kubectl patch deployment legend-studio -n legend-system \
-  -p '{"spec":{"template":{"spec":{"imagePullSecrets":[{"name":"acr-secret"}]}}}}'
-```
-
-#### **Port Forwarding (Azure)**
-```bash
-kubectl port-forward -n legend-system svc/legend-studio 9000:80
-kubectl port-forward -n legend-system svc/legend-engine 6060:6060
-kubectl port-forward -n legend-system svc/legend-sdlc 7070:7070
-```
-
-## 🔒 Security
-=======
 The deployment is configured using:
 - **Environment variables** in `secrets.env` (GitLab OAuth, database connections)
 - **Docker configuration** in `deploy/docker/.env` (service ports, versions)
 - **Official FINOS Legend** docker-compose.yml with profile-based deployment
->>>>>>> 6ce7b870
 
 See the [Docker README](deploy/docker/README_DOCKER.md) and [GitLab OAuth Setup](deploy/GITLAB_OAUTH_SETUP.md) for detailed configuration instructions.
 
@@ -525,64 +65,7 @@
 - [Docker Setup Details](deploy/docker/README_DOCKER.md)
 - [Architecture](docs/architecture.md)
 
-<<<<<<< HEAD
-### Project Structure
-```
-src/
-├── agent/                    # Core agent functionality
-│   ├── guardian_agent.py    # Main Guardian Agent class
-│   ├── memory.py            # Agent memory system
-│   ├── models.py            # Data models and structures
-│   └── clients/             # External service clients
-│       ├── legend_engine.py # Legend Engine client
-│       └── legend_sdlc.py   # Legend SDLC client
-├── api/                     # FastAPI web service
-│   ├── main.py             # Main API application
-│   └── models.py           # API request/response models
-└── config/                  # Configuration management
-    └── settings.py          # Application settings
-
-deploy/                      # 🆕 Deployment configurations
-├── common.env               # Shared environment variables
-├── deploy-all.sh            # Master deployment orchestrator
-├── validate.sh              # Platform-wide validation
-├── legend-engine/           # Legend Engine Service
-│   ├── engine.env          # Engine-specific variables
-│   ├── deploy.sh           # Engine deployment script
-│   ├── config/             # Engine configuration files
-│   └── k8s/                # Engine Kubernetes manifests
-├── legend-sdlc/             # Legend SDLC Service
-│   ├── sdlc.env            # SDLC-specific variables
-│   ├── deploy.sh           # SDLC deployment script
-│   ├── config/             # SDLC configuration files
-│   └── k8s/                # SDLC Kubernetes manifests
-├── legend-studio/           # Legend Studio Service
-│   ├── studio.env          # Studio-specific variables
-│   ├── deploy.sh           # Studio deployment script
-│   └── k8s/                # Studio Kubernetes manifests
-├── legend-guardian/         # Guardian Agent Service
-│   ├── guardian.env        # Guardian-specific variables
-│   ├── deploy.sh           # Guardian deployment script
-│   └── k8s/                # Guardian Kubernetes manifests
-├── mongodb/                 # MongoDB Service
-│   ├── mongodb.env         # MongoDB-specific variables
-│   ├── deploy.sh           # MongoDB deployment script
-│   └── k8s/                # MongoDB Kubernetes manifests
-├── azure/                   # Azure-specific deployments
-│   ├── azure-legend.env    # Azure environment config
-│   ├── deploy.sh           # Azure deployment script
-│   └── ...                 # Other Azure resources
-├── local/                   # Local development
-│   ├── docker-compose.yml  # Local stack
-│   └── start.sh            # Local startup script
-└── docker/                  # Docker images
-    ├── Dockerfile.engine
-    ├── Dockerfile.sdlc
-    └── Dockerfile.studio
-```
-=======
 ## 🤖 AI Assistant Instructions
->>>>>>> 6ce7b870
 
 **⚠️ IMPORTANT: All AI assistants working on this project MUST follow the instructions in [CLAUDE.md](CLAUDE.md).**
 
@@ -593,51 +76,4 @@
 
 ## 🤝 Contributing
 
-<<<<<<< HEAD
-### Development Setup
-1. Fork the repository
-2. Create a feature branch
-3. Make your changes
-4. Add tests
-5. Submit a pull request
-
-### Testing
-- Add tests for new features
-- Maintain test coverage
-- Use pytest for testing
-
-## 📄 License
-
-This project is licensed under the MIT License - see the [LICENSE](LICENSE) file for details.
-
-## 🆘 Support
-
-### Documentation
-- [API Documentation](http://localhost:8000/docs)
-- [Development Guide](docs/README.md)
-- [Architecture Guide](docs/architecture.md)
-
-### Issues
-- Report bugs via GitHub Issues
-- Request features via GitHub Discussions
-- Check existing issues for solutions
-
----
-
-**Note**: This is a Guardian Agent for the FINOS Legend platform. Please ensure you have proper access to Legend services and follow FINOS guidelines for platform integration.
-
-## 🆕 **New Modular Deployment System**
-
-The platform now includes a comprehensive modular deployment system in the `deploy/` directory that provides:
-
-- **Service-by-service deployment** with individual configuration
-- **Environment-specific configurations** for dev/staging/prod
-- **Centralized orchestration** with `deploy-all.sh`
-- **Built-in validation** and health checks
-- **Local development** with Docker Compose
-- **Production deployment** to Azure AKS
-
-**See [Deployment README](deploy/README.md) for complete details on the new system.**
-=======
-This project focuses solely on Legend platform deployment. For Legend platform development, see [FINOS Legend](https://github.com/finos/legend).
->>>>>>> 6ce7b870
+This project focuses solely on Legend platform deployment. For Legend platform development, see [FINOS Legend](https://github.com/finos/legend).